--- conflicted
+++ resolved
@@ -15,11 +15,8 @@
 ;;; Copyright © 2016 Ricardo Wurmus <rekado@elephly.net>
 ;;; Copyright © 2016 David Craven <david@craven.ch>
 ;;; Copyright © 2016 John Darrington <jmd@gnu.org>
-<<<<<<< HEAD
 ;;; Copyright © 2016 Marius Bakke <mbakke@fastmail.com>
-=======
 ;;; Copyright © 2016 Rene Saavedra <rennes@openmailbox.org>
->>>>>>> de7da4e5
 ;;;
 ;;; This file is part of GNU Guix.
 ;;;
