--- conflicted
+++ resolved
@@ -1,12 +1,8 @@
 ;;; GNU Guix --- Functional package management for GNU
 ;;; Copyright © 2014, 2017 Ludovic Courtès <ludo@gnu.org>
 ;;; Copyright © 2016 John Darrington <jmd@gnu.org>
-<<<<<<< HEAD
 ;;; Copyright © 2017, 2018 Leo Famulari <leo@famulari.name>
-=======
-;;; Copyright © 2017 Leo Famulari <leo@famulari.name>
 ;;; Copyright © 2018 Tobias Geerinckx-Rice <me@tobias.gr>
->>>>>>> 8d0edc82
 ;;;
 ;;; This file is part of GNU Guix.
 ;;;
@@ -43,10 +39,7 @@
               (uri (string-append "mirror://sourceforge/libtirpc/libtirpc/"
                                   version "/libtirpc-"
                                   version ".tar.bz2"))
-<<<<<<< HEAD
               (patches (search-patches "libtirpc-missing-headers.patch"))
-=======
->>>>>>> 8d0edc82
               (sha256
                (base32
                 "1xchbxy0xql7yl7z4n1icj8r7dmly46i22fvm00vdjq64zlmqg3j"))))
