--- conflicted
+++ resolved
@@ -728,12 +728,7 @@
    (name "gtk+")
    ;; NOTE: When updating the version of 'gtk+', the hash of 'mate-themes' in
    ;;       mate.scm will also need to be updated.
-<<<<<<< HEAD
    (version "3.24.7")
-=======
-   (version "3.24.2")
-   (replacement gtk+/fixed)
->>>>>>> f125c5a5
    (source (origin
             (method url-fetch)
             (uri (string-append "mirror://gnome/sources/" name "/"
