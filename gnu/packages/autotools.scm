--- conflicted
+++ resolved
@@ -8,10 +8,7 @@
 ;;; Copyright © 2017 ng0 <ng0@infotropique.org>
 ;;; Copyright © 2017 Efraim Flashner <efraim@flashner.co.il>
 ;;; Copyright © 2018 Tobias Geerinckx-Rice <me@tobias.gr>
-<<<<<<< HEAD
 ;;; Copyright © 2018 Ricardo Wurmus <rekado@elephly.net>
-=======
->>>>>>> 1d97d8ff
 ;;;
 ;;; This file is part of GNU Guix.
 ;;;
