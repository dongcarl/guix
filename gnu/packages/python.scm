--- conflicted
+++ resolved
@@ -9163,15 +9163,7 @@
     (license license:bsd-3)))
 
 (define-public python2-flask
-<<<<<<< HEAD
   (package-with-python2 python-flask))
-=======
-  (let ((base (package-with-python2 (strip-python2-variant python-flask))))
-    (package
-      (inherit base)
-      (native-inputs `(("python2-setuptools" ,python2-setuptools)
-                       ,@(package-native-inputs base))))))
->>>>>>> 683c5ab7
 
 (define-public python-cookies
   (package
