;;; GNU Guix --- Functional package management for GNU
;;; Copyright © 2012, 2013, 2014, 2015, 2016, 2018 Ludovic Courtès <ludo@gnu.org>
;;; Copyright © 2012, 2013, 2014, 2015, 2016 Andreas Enge <andreas@enge.fr>
;;; Copyright © 2013, 2017 Cyril Roelandt <tipecaml@gmail.com>
;;; Copyright © 2014, 2016 David Thompson <davet@gnu.org>
;;; Copyright © 2014, 2015, 2016, 2018 Mark H Weaver <mhw@netris.org>
;;; Copyright © 2014, 2015 Eric Bavier <bavier@member.fsf.org>
;;; Copyright © 2015, 2016 Sou Bunnbu <iyzsong@gmail.com>
;;; Copyright © 2015 Leo Famulari <leo@famulari.name>
;;; Copyright © 2015 Eric Dvorsak <eric@dvorsak.fr>
;;; Copyright © 2016 Hartmut Goebel <h.goebel@crazy-compilers.com>
;;; Copyright © 2016 Christopher Allan Webber <cwebber@dustycloud.org>
;;; Copyright © 2015, 2016, 2017, 2018, 2019, 2020 Efraim Flashner <efraim@flashner.co.il>
;;; Copyright © 2016, 2017 Nikita <nikita@n0.is>
;;; Copyright © 2016, 2017, 2018 Roel Janssen <roel@gnu.org>
;;; Copyright © 2016 David Craven <david@craven.ch>
;;; Copyright © 2016 Jan Nieuwenhuizen <janneke@gnu.org>
;;; Copyright © 2016 Andy Patterson <ajpatter@uwaterloo.ca>
;;; Copyright © 2016 Danny Milosavljevic <dannym+a@scratchpost.org>
;;; Copyright © 2016, 2017, 2018, 2019, 2020 Marius Bakke <mbakke@fastmail.com>
;;; Copyright © 2017, 2018 Julien Lepiller <julien@lepiller.eu>
;;; Copyright © 2017, 2020 Thomas Danckaert <post@thomasdanckaert.be>
;;; Copyright © 2017 Jelle Licht <jlicht@fsfe.org>
;;; Copyright © 2017 Adriano Peluso <catonano@gmail.com>
;;; Copyright © 2017 Arun Isaac <arunisaac@systemreboot.net>
;;; Copyright © 2017, 2018, 2019, 2020 Tobias Geerinckx-Rice <me@tobias.gr>
;;; Copyright © 2017, 2018 Alex Vong <alexvong1995@gmail.com>
;;; Copyright © 2017, 2018 Ben Woodcroft <donttrustben@gmail.com>
;;; Copyright © 2017 Rutger Helling <rhelling@mykolab.com>
;;; Copyright © 2017, 2018 Pierre Langlois <pierre.langlois@gmx.com>
;;; Copyright © 2015, 2017, 2018, 2019 Ricardo Wurmus <rekado@elephly.net>
;;; Copyright © 2017 Kristofer Buffington <kristoferbuffington@gmail.com>
;;; Copyright © 2018 Amirouche Boubekki <amirouche@hypermove.net>
;;; Copyright © 2018 Joshua Sierles, Nextjournal <joshua@nextjournal.com>
;;; Copyright © 2018 Maxim Cournoyer <maxim.cournoyer@gmail.com>
;;; Copyright © 2019 Jack Hill <jackhill@jackhill.us>
;;; Copyright © 2019 Alex Griffin <a@ajgrf.com>
;;; Copyright © 2019 Gábor Boskovits <boskovits@gmail.com>
;;; Copyright © 2019 Pierre Langlois <pierre.langlois@gmx.com>
;;; Copyright © 2019 Guillaume Le Vaillant <glv@posteo.net>
;;; Copyright © 2020 Pierre Neidhardt <mail@ambrevar.xyz>
;;; Copyright © 2020 Nicolò Balzarotti <nicolo@nixo.xyz>
;;; Copyright © 2020 Tanguy Le Carrour <tanguy@bioneland.org>
;;; Copyright © 2020 Lars-Dominik Braun <ldb@leibniz-psychology.org>
;;; Copyright © 2020 Guy Fleury Iteriteka <gfleury@disroot.org>
;;; Copyright © 2020 Michael Rohleder <mike@rohleder.de>
;;; Copyright © 2020 Vinicius Monego <monego@posteo.net>
;;;
;;; This file is part of GNU Guix.
;;;
;;; GNU Guix is free software; you can redistribute it and/or modify it
;;; under the terms of the GNU General Public License as published by
;;; the Free Software Foundation; either version 3 of the License, or (at
;;; your option) any later version.
;;;
;;; GNU Guix is distributed in the hope that it will be useful, but
;;; WITHOUT ANY WARRANTY; without even the implied warranty of
;;; MERCHANTABILITY or FITNESS FOR A PARTICULAR PURPOSE.  See the
;;; GNU General Public License for more details.
;;;
;;; You should have received a copy of the GNU General Public License
;;; along with GNU Guix.  If not, see <http://www.gnu.org/licenses/>.

(define-module (gnu packages databases)
  #:use-module (gnu packages)
  #:use-module (gnu packages admin)
  #:use-module (gnu packages algebra)
  #:use-module (gnu packages autotools)
  #:use-module (gnu packages avahi)
  #:use-module (gnu packages base)
  #:use-module (gnu packages bash)
  #:use-module (gnu packages bison)
  #:use-module (gnu packages boost)
  #:use-module (gnu packages check)
  #:use-module (gnu packages cmake)
  #:use-module (gnu packages compression)
  #:use-module (gnu packages crypto)
  #:use-module (gnu packages curl)
  #:use-module (gnu packages cyrus-sasl)
  #:use-module (gnu packages dbm)
  #:use-module (gnu packages emacs)
  #:use-module (gnu packages flex)
  #:use-module (gnu packages gcc)
  #:use-module (gnu packages gettext)
  #:use-module (gnu packages glib)
  #:use-module (gnu packages gnupg)
  #:use-module (gnu packages guile)
  #:use-module (gnu packages time)
  #:use-module (gnu packages golang)
  #:use-module (gnu packages icu4c)
  #:use-module (gnu packages jemalloc)
  #:use-module (gnu packages language)
  #:use-module (gnu packages libedit)
  #:use-module (gnu packages libevent)
  #:use-module (gnu packages linux)
  #:use-module (gnu packages logging)
  #:use-module (gnu packages man)
  #:use-module (gnu packages maths)
  #:use-module (gnu packages multiprecision)
  #:use-module (gnu packages ncurses)
  #:use-module (gnu packages onc-rpc)
  #:use-module (gnu packages parallel)
  #:use-module (gnu packages pcre)
  #:use-module (gnu packages perl)
  #:use-module (gnu packages perl-check)
  #:use-module (gnu packages perl-web)
  #:use-module (gnu packages pkg-config)
  #:use-module (gnu packages popt)
  #:use-module (gnu packages protobuf)
  #:use-module (gnu packages python)
  #:use-module (gnu packages python-crypto)
  #:use-module (gnu packages python-web)
  #:use-module (gnu packages python-science)
  #:use-module (gnu packages python-xyz)
  #:use-module (gnu packages rdf)
  #:use-module (gnu packages readline)
  #:use-module (gnu packages regex)
  #:use-module (gnu packages rpc)
  #:use-module (gnu packages ruby)
  #:use-module (gnu packages serialization)
  #:use-module (gnu packages sphinx)
  #:use-module (gnu packages sqlite)
  #:use-module (gnu packages tcl)
  #:use-module (gnu packages terminals)
  #:use-module (gnu packages textutils)
  #:use-module (gnu packages tls)
  #:use-module (gnu packages valgrind)
  #:use-module (gnu packages web)
  #:use-module (gnu packages xml)
  #:use-module ((guix licenses) #:prefix license:)
  #:use-module (guix packages)
  #:use-module (guix download)
  #:use-module (guix bzr-download)
  #:use-module (guix git-download)
  #:use-module (guix hg-download)
  #:use-module (guix build-system emacs)
  #:use-module (guix build-system gnu)
  #:use-module (guix build-system go)
  #:use-module (guix build-system perl)
  #:use-module (guix build-system python)
  #:use-module (guix build-system ruby)
  #:use-module (guix build-system cmake)
  #:use-module (guix build-system scons)
  #:use-module (guix build-system trivial)
  #:use-module (guix utils)
  #:use-module (srfi srfi-1)
  #:use-module (srfi srfi-26)
  #:use-module (ice-9 match))

(define-public 4store
  (package
    (name "4store")
    (version "1.1.6")
    (source (origin
      (method git-fetch)
      (uri (git-reference
             (url "https://github.com/4store/4store")
             (commit (string-append "v" version))))
      (file-name (git-file-name name version))
      (sha256
       (base32 "1kzdfmwpzy64cgqlkcz5v4klwx99w0jk7afckyf7yqbqb4rydmpk"))
      (patches (search-patches "4store-unset-preprocessor-directive.patch"
                               "4store-fix-buildsystem.patch"))))
    (build-system gnu-build-system)
    (native-inputs
     `(("perl" ,perl)
       ("python" ,python-2)
       ("autoconf" ,autoconf)
       ("automake" ,automake)
       ("gettext" ,gettext-minimal)
       ("libtool" ,libtool)
       ("pcre" ,pcre "bin")                       ;for 'pcre-config'
       ("pkg-config" ,pkg-config)))
    (inputs
     `(("glib" ,glib)
       ("rasqal" ,rasqal)
       ("libxml2" ,libxml2)
       ("raptor2" ,raptor2)
       ("readline" ,readline)
       ("avahi" ,avahi)
       ("cyrus-sasl" ,cyrus-sasl)
       ("openssl" ,openssl)
       ("util-linux" ,util-linux "lib")))
    ;; http://www.4store.org has been down for a while now.
    (home-page "https://github.com/4store/4store")
    (synopsis "Clustered RDF storage and query engine")
    (description "4store is a RDF/SPARQL store written in C, supporting
either single machines or networked clusters.")
    (license license:gpl3+)))

(define-public go-gopkg.in-mgo.v2
  (package
    (name "go-gopkg.in-mgo.v2")
    (version "2016.08.01")
    (source (origin
              (method git-fetch)
              (uri (git-reference
                    (url "https://github.com/go-mgo/mgo")
                    (commit (string-append "r" version))))
              (file-name (git-file-name name version))
              (sha256
               (base32
                "0rwbi1z63w43b0z9srm8m7iz1fdwx7bq7n2mz862d6liiaqa59jd"))))
    (build-system go-build-system)
    (arguments
     `(#:import-path "gopkg.in/mgo.v2"
       ;; TODO: The tests fail as MongoDB fails to start
       ;; Error parsing command line: unrecognised option '--chunkSize'
       #:tests? #f
       #:phases
       (modify-phases %standard-phases
         (delete 'reset-gzip-timestamps)
         (add-before 'check 'start-mongodb
           (lambda* (#:key tests? #:allow-other-keys)
             (when tests?
               (with-directory-excursion "src/gopkg.in/mgo.v2"
                 (invoke "make" "startdb")))
             #t))
         (add-after 'check 'stop'mongodb
           (lambda* (#:key tests? #:allow-other-keys)
             (when tests?
               (with-directory-excursion "src/gopkg.in/mgo.v2"
                 (invoke "make" "stopdb")))
             #t)))))
    (native-inputs
     `(("go-gopkg.in-check.v1" ,go-gopkg.in-check.v1)
       ("mongodb" ,mongodb)
       ("daemontools" ,daemontools)))
    (synopsis "@code{mgo} offers a rich MongoDB driver for Go.")
    (description
     "@code{mgo} (pronounced as mango) is a MongoDB driver for the Go language.
It implements a rich selection of features under a simple API following
standard Go idioms.")
    (home-page "https://labix.org/mgo")
    (license license:bsd-2)))

(define-public ephemeralpg
  (package
    (name "ephemeralpg")
    (version "3.1")
    (source
     (origin
       (method url-fetch)
       (uri (string-append
             "https://eradman.com/ephemeralpg/code/ephemeralpg-"
             version ".tar.gz"))
       (sha256
        (base32 "1ap22ki8yz6agd0qybcjgs4b9izw1rwwcgpxn3jah2ccfyax34s6"))))
    (build-system gnu-build-system)
    (arguments
     `(#:make-flags (list (string-append "CC=" ,(cc-for-target))
                          (string-append "PREFIX=" %output))
       #:phases
       (modify-phases %standard-phases
         (delete 'configure)            ; no configure script
         (add-after 'install 'wrap
           (lambda* (#:key inputs outputs #:allow-other-keys)
             (let ((out (assoc-ref outputs "out")))
               (wrap-program (string-append out "/bin/pg_tmp")
                 `("PATH" ":" prefix
                   (,(string-append (assoc-ref inputs "util-linux")
                                    "/bin")
                    ,(string-append (assoc-ref inputs "postgresql")
                                    "/bin")
                    ;; For getsocket.
                    ,(string-append out "/bin")))))
             #t)))
       #:test-target "test"))
    (inputs
     `(("postgresql" ,postgresql)
       ("util-linux" ,util-linux)))
    (native-inputs
     ;; For tests.
     `(("ruby" ,ruby)
       ("which" ,which)))
    (home-page "https://eradman.com/ephemeralpg/")
    (synopsis "Run temporary PostgreSQL databases")
    (description
     "@code{pg_tmp} creates temporary PostgreSQL databases, suitable for tasks
like running software test suites.  Temporary databases created with
@code{pg_tmp} have a limited shared memory footprint and are automatically
garbage-collected after a configurable number of seconds (the default is
60).")
    (license license:isc)))

(define-public es-dump-restore
  (package
    (name "es-dump-restore")
    (version "2.1.0")
    (source
     (origin
       (method url-fetch)
       (uri (rubygems-uri "es_dump_restore" version))
       (sha256
        (base32
         "020yk7f1hw48clmf5501z3xv9shsdchyymcv0y2cci2c1xvr1mim"))))
    (build-system ruby-build-system)
    (arguments
     '(#:tests? #f)) ;; No testsuite.
    (propagated-inputs
     `(("ruby-httpclient" ,ruby-httpclient)
       ("ruby-multi-json" ,ruby-multi-json)
       ("ruby-progress_bar" ,ruby-progress_bar)
       ("ruby-rubyzip" ,ruby-rubyzip)
       ("ruby-thor" ,ruby-thor)))
    (synopsis "Utility for dumping and restoring ElasticSearch indexes")
    (description
     "This package provides a utility for dumping the contents of an
ElasticSearch index to a compressed file and restoring the dumpfile back to an
ElasticSearch server")
    (home-page "https://github.com/patientslikeme/es_dump_restore")
    (license license:expat)))

(define-public firebird
  (package
    (name "firebird")
    (version "3.0.7")
    (source
     (let ((revision "33374-0"))
       (origin
         (method url-fetch)
         (uri (string-append "https://github.com/FirebirdSQL/"
                             "firebird/releases/download/R"
                             (string-replace-substring version "." "_") "/"
                             "Firebird-" version "." revision ".tar.bz2"))
         (sha256
          (base32 "0xpy1bncz36c6n28y7kllm1dkrdkn4vb4gw2n43f2351mznmrf5c"))
         (modules '((guix build utils)))
         (snippet
          `(begin
             (for-each
              delete-file-recursively
              (list "extern/btyacc/test" ; TODO: package and remove entirely
                    "extern/editline"
                    "extern/icu"
                    "extern/libtommath"
                    "extern/zlib"
                    "src/include/firebird/impl/boost"

                    ;; Missing licence.
                    "builds/install/arch-specific/solaris"
                    "extern/SfIO"
                    "src/msgs/templates.sql"

                    ;; Generated files missing sources.
                    "doc/Firebird-3-QuickStart.pdf"
                    (string-append "doc/Firebird-" ,version
                                   "-ReleaseNotes.pdf")
                    "doc/README.SecureRemotePassword.html"))
             #t)))))
    (build-system gnu-build-system)
    (outputs (list "debug" "out"))
    (arguments
     `(#:configure-flags
       (let ((out (assoc-ref %outputs "out")))
         (list (string-append "--with-fbsbin=" out "/sbin")
               (string-append "--with-fbdoc=" out "/share/doc/"
                              ,name "-" ,version)
               (string-append "--with-fbconf=" out "/lib/firebird")
               (string-append "--with-fbintl=" out "/lib/firebird/intl")
               (string-append "--with-fbmisc=" out "/lib/firebird/misc")
               (string-append "--with-fbmsg=" out "/lib/firebird")
               (string-append "--with-fbplugins=" out "/lib/firebird/plugins")
               (string-append "--with-fbudf=" out "/lib/firebird/UDF")
               "--with-fbglock=/run/firebird"
               "--with-fblog=/var/log/firebird"
               "--with-fbhelp=/var/lib/firebird/system"
               "--with-fbsecure-db=/var/lib/firebird/secure"
               "--without-fbsample"
               "--without-fbsample-db"
               "--with-system-editline"))
       #:make-flags
       (list (string-append "CC=" ,(cc-for-target))
             ;; The plugins/ can't find libfbclient otherwise.
             (string-append "LDFLAGS=-Wl,-rpath="
                            (assoc-ref %outputs "out") "/lib"))
       #:tests? #f                      ; no test suite
       #:modules ((guix build gnu-build-system)
                  (guix build utils)
                  (srfi srfi-26))
       #:phases
       (modify-phases %standard-phases
         (add-after 'unpack 'use-system-boost
           (lambda _
             (substitute* "src/include/firebird/Message.h"
               (("\"\\./impl/boost/preprocessor/seq/for_each_i\\.hpp\"")
                "<boost/preprocessor/seq/for_each_i.hpp>")
               (("FB_BOOST_") "BOOST_"))
             #t))
         (add-after 'unpack 'patch-installation
           (lambda _
             (substitute*
                 "builds/install/arch-specific/linux/makeInstallImage.sh.in"
               (("/bin/sh") (which "bash"))
               ;; Remove shell script helpers from $PATH.
               (("(addLibs|cp) .*\\.sh .*@FB_SBINDIR@") ":")
               ;; Put files where Guix users expect them.
               (("(License\\.txt.*)@FB_CONFDIR" match)
                (string-append match "@FB_DOCDIR@"))
               (("@FB_CONFDIR@(.*License\\.txt.*)" match)
                (string-append "@FB_DOCDIR@" match))
               (("(cp .*/doc/.*)@FB_CONFDIR@(.*)" _ head tail)
                (string-append head "@FB_DOCDIR@" tail "\n")))
             (substitute*
                 (list "builds/install/posix-common/changeServerMode.sh.in"
                       "builds/install/posix-common/install.sh.in")
               ;; Skip phases that (could) cause problems in Guix.
               (("check(InstallUser|IfServerRunning|Libraries)|addFirebirdUser")
                ":")
               ;; Skip phases that are merely pointless on Guix.
               (("buildUninstallFile|installInitdScript|startFirebird") ":")
               ;; Omit randomly generated password with bonus timestamp.
               (("setDBAPassword") ":"))

             ;; These promote proprietary workflows not relevant on Guix.
             (for-each delete-file-recursively
                       (find-files "doc" "README\\.(build\\.msvc|NT|Win)"))
             #t))
         (add-after 'configure 'delete-init-scripts
           (lambda _
             (delete-file-recursively "gen/install/misc")
             #t))
         (add-before 'build 'set-build-environment-variables
           (lambda _
             ;; ‘isql’ needs to run & find libfbclient.so during the build.
             ;; This doubles as a rudimentary test in lieu of a test suite.
             (setenv "LD_LIBRARY_PATH"
                     (string-append (assoc-ref %build-inputs "icu4c") "/lib"))
             #t))
         (add-before 'install 'keep-embedded-debug-symbols
           (lambda _
             ;; Let the gnu-build-system separate & deal with them later.
             ;; XXX Upstream would use ‘--strip-unneeded’, shaving a whole
             ;; megabyte off Guix's 7.7M libEngine12.so, for example.
             (substitute* "gen/Makefile.install"
               (("readelf") "false"))
             #t))
         (add-after 'install 'prune-undesirable-files
           (lambda* (#:key outputs #:allow-other-keys)
             (let ((out (assoc-ref outputs "out")))
               (with-directory-excursion out
                 ;; Remove example binaries.
                 (for-each delete-file-recursively
                           (find-files "." "example"))
                 ;; Delete (now-)empty directories.
                 (for-each rmdir
                           (list "include/firebird/impl"
                                 "lib/firebird/plugins/udr"))
                 #t)))))))
    (inputs
     `(("boost" ,boost)
       ("editline" ,editline)
       ("icu4c" ,icu4c-67)
       ("libtommath" ,libtommath)
       ("ncurses" ,ncurses)
       ("zlib" ,zlib)))
    (home-page "https://www.firebirdsql.org")
    (synopsis "Relational database with many ANSI SQL standard features")
    (description
     "Firebird is an SQL @acronym{RDBMS, relational database management system}
with rich support for ANSI SQL (e.g., @code{INSERT...RETURNING}) including
@acronym{UDFs, user-defined functions} and PSQL stored procedures, cursors, and
triggers.  Transactions provide full ACID-compliant referential integrity.

The database requires very little manual maintenance once set up, making it
ideal for small business or embedded use.

When installed as a traditional local or remote (network) database server,
Firebird can grow to terabyte scale with proper tuning---although PostgreSQL
may be a better choice for such very large environments.

Firebird can also be embedded into stand-alone applications that don't want or
need a full client & server.  Used in this manner, it offers richer SQL support
than SQLite as well as the option to seamlessly migrate to a client/server
database later.")
    (properties
     `((lint-hidden-cve . ("CVE-2017-6369"))))
    (license
     ;; See doc/license/README.license.usage.txt for rationale & details.
     (list license:bsd-3                ; src/common/sha2/
           license:bsd-4                ; src/common/enc.cpp
           license:gpl2+                ; builds/posix/make.defaults
           (license:non-copyleft "file:///builds/install/misc/IPLicense.txt"
                                 "InterBase Public License v1.0")
           (license:non-copyleft "file:///builds/install/misc/IDPLicense.txt"
                                 "Initial Developer's Public License v1.0")
           license:lgpl2.1           ; exception for OSI-compatible licences
           license:mpl1.1            ; examples/interfaces/0{6,8}*.cpp
           license:public-domain)))) ; including files without explicit licence

(define-public leveldb
  (package
    (name "leveldb")
    (version "1.22")
    (source (origin
              (method git-fetch)
              (uri (git-reference
                    (url "https://github.com/google/leveldb")
                    (commit version)))
              (file-name (git-file-name name version))
              (sha256
               (base32
                "0qrnhiyq7r4wa1a4wi82zgns35smj94mcjsc7kfs1k6ia9ys79z7"))))
    (build-system cmake-build-system)
    (arguments
     `(#:configure-flags '("-DBUILD_SHARED_LIBS=ON" "-DLEVELDB_BUILD_TESTS=ON")))
    (inputs
     `(("snappy" ,snappy)))
    (home-page "https://github.com/google/leveldb")
    (synopsis "Fast key-value storage library")
    (description
     "LevelDB is a fast key-value storage library that provides an ordered
mapping from string keys to string values.")
    (license license:bsd-3)))

(define-public memcached
  (package
    (name "memcached")
    (version "1.5.20")
    (source
     (origin
       (method url-fetch)
       (uri (string-append
             "https://memcached.org/files/memcached-" version ".tar.gz"))
       (sha256
        (base32 "1r511qr95q0ywdaql3pdjiwzkfqxhhfzb13ilvl7mznfm4iv1myg"))))
    (build-system gnu-build-system)
    (inputs
     `(("libevent" ,libevent)
       ("cyrus-sasl" ,cyrus-sasl)))
    (home-page "https://memcached.org/")
    (synopsis "In-memory caching service")
    (description "Memcached is an in-memory key-value store.  It has a small
and generic API, and was originally intended for use with dynamic web
applications.")
    (license license:bsd-3)))

(define-public libmemcached
  (package
    (name "libmemcached")
    (version "1.0.18")
    ;; We build from the sources since we want to build the extra HTML
    ;; documentation which is not included with the release.
    (source (origin
              (method bzr-fetch)
              (uri (bzr-reference
                    (url "lp:libmemcached/1.0")
                    (revision (string-append "tag:" version))))
              (file-name (string-append name "-" version "-checkout"))
              (sha256
               (base32
                "1842s4dxdh21gdr46q4dgxigidcs6dkqnbnqjwb9l8r0bqx5nb10"))
              (patches
               (search-patches "libmemcached-build-with-gcc7.patch"))))
    (build-system gnu-build-system)
    (native-inputs
     `(("memcached" ,memcached)
       ("libtool" ,libtool)
       ("autoconf" ,autoconf)
       ("automake" ,automake)
       ("bison" ,bison)
       ("flex" ,flex)
       ("perl" ,perl)
       ("python-sphinx" ,python-sphinx))) ;to build the HTML doc.
    (inputs
     `(("libevent" ,libevent)
       ("cyrus-sasl" ,cyrus-sasl)))
    (outputs '("out" "doc"))
    (arguments
     '(#:phases
       (modify-phases %standard-phases
         (add-before 'bootstrap 'fix-configure.ac
           ;; Move the AC_CONFIG_AUX_DIR macro use under AC_INIT, otherwise we
           ;; get the error ``configure: error: cannot find install-sh,
           ;; install.sh, or shtool in "." "./.." "./../.."`` (see:
           ;; https://debbugs.gnu.org/cgi/bugreport.cgi?bug=19539 and
           ;; https://bugs.launchpad.net/libmemcached/+bug/1803922).
           (lambda _
             (delete-file "bootstrap.sh") ;not useful in the context of Guix
             (substitute* "configure.ac"
               (("^AC_CONFIG_AUX_DIR\\(\\[build-aux\\]\\).*") "")
               (("(^AC_INIT.*)" anchor)
                (string-append anchor "AC_CONFIG_AUX_DIR([build-aux])\n")))
             #t))
         (add-before 'bootstrap 'disable-failing-tests
           ;; See: https://bugs.launchpad.net/libmemcached/+bug/1803926
           (lambda _
             ;; Mark some heavily failing test suites as expected to fail.
             (substitute* "Makefile.am"
               (("(XFAIL_TESTS =[^\n]*)" xfail_tests)
                (string-append xfail_tests " tests/testudp"
                               " tests/libmemcached-1.0/testapp"
                               " tests/libmemcached-1.0/testsocket")))
             ;; Disable two tests of the unittest test suite.
             (substitute* "libtest/unittest.cc"
               ((".*echo_fubar_BINARY \\},.*") "")
               ((".*application_doesnotexist_BINARY \\},.*") ""))
             #t))
         (add-after 'disable-dns-tests 'build-and-install-html-doc
           (lambda* (#:key outputs #:allow-other-keys)
             (let ((html (string-append (assoc-ref outputs "doc")
                                        "/share/doc/libmemcached/html/")))
               (invoke "make" "install-html")
               ;; Cleanup useless files.
               (for-each delete-file-recursively
                         (map (lambda (x) (string-append html x))
                              '("_sources" ".doctrees" ".buildinfo"))))
             #t)))))
    (home-page "https://libmemcached.org/")
    (synopsis "C++ library for memcached")
    (description "libMemcached is a library to use memcached in C/C++
applications.  It comes with a complete reference guide and documentation of
the API, and provides features such as:
@itemize
@item Asynchronous and synchronous transport support
@item Consistent hashing and distribution
@item Tunable hashing algorithm to match keys
@item Access to large object support
@item Local replication
@end itemize")
    (license license:bsd-3)))

(define-public python-pylibmc
  (package
    (name "python-pylibmc")
    (version "1.6.1")
    (source
     (origin
       (method url-fetch)
       (uri (pypi-uri "pylibmc" version))
       (sha256
        (base32 "1sg7d9j0v6g3xg3finf4l1hb72c13vcyyi6rqrc9shbx903d93ca"))))
    (build-system python-build-system)
    (arguments
     '(#:phases
       (modify-phases %standard-phases
         (add-before 'check 'start-memcached-daemon
           ;; The test suite requires a memcached server.
           (lambda _
             (invoke "memcached" "-d"))))))
    (native-inputs
     `(("memcached" ,memcached)
       ("python-nose" ,python-nose)))
    (inputs
     `(("libmemcached" ,libmemcached)
       ("zlib" ,zlib)
       ("cyrus-sasl" ,cyrus-sasl)))
    (home-page "http://sendapatch.se/projects/pylibmc/")
    (synopsis "Python client for memcached")
    (description
     "@code{pylibmc} is a client in Python for memcached.  It is a wrapper
around TangentOrg’s libmemcached library, and can be used as a drop-in
replacement for the code@{python-memcached} library.")
    (license license:bsd-3)))

(define-public python2-pylibmc
  (package-with-python2 python-pylibmc))

(define-public mongodb
  (package
    (name "mongodb")
    (version "3.4.10")
    (source (origin
              (method url-fetch)
              (uri (string-append "https://github.com/mongodb/mongo/archive/r"
                                  version ".tar.gz"))
              (file-name (string-append name "-" version ".tar.gz"))
              (sha256
               (base32 "0676lvkljj7a5hdhv78dbykqnqrj9lbn9799mi84b8vbnzsq961r"))
              (modules '((guix build utils)))
              (snippet
               '(begin
                  (for-each (lambda (dir)
                              (delete-file-recursively
                                (string-append "src/third_party/" dir)))
                            '("pcre-8.41" "scons-2.5.0" "snappy-1.1.3"
                              "valgrind-3.11.0" "wiredtiger"
                              "yaml-cpp-0.5.3" "zlib-1.2.8"))
                  #t))
              (patches
               (list
                (search-patch "mongodb-support-unknown-linux-distributions.patch")))))
    (build-system scons-build-system)
    (inputs
     `(("openssl" ,openssl-1.0)
       ("pcre" ,pcre)
        ,@(match (%current-system)
            ((or "x86_64-linux" "aarch64-linux" "mips64el-linux")
             `(("wiredtiger" ,wiredtiger)))
            (_ `()))
       ("yaml-cpp" ,yaml-cpp)
       ("zlib" ,zlib)
       ("snappy" ,snappy)))
    (native-inputs
     `(("valgrind" ,valgrind)
       ("perl" ,perl)
       ("python" ,python-2)
       ("python2-pymongo" ,python2-pymongo)
       ("python2-pyyaml" ,python2-pyyaml)
       ("tzdata" ,tzdata-for-tests)))
    (arguments
     `(#:scons ,scons-python2
       #:phases
       (let ((common-options
              `(;; "--use-system-tcmalloc" TODO: Missing gperftools
                "--use-system-pcre"
                ;; wiredtiger is 64-bit only
                ,,(if (any (cute string-prefix? <> (or (%current-target-system)
                                                       (%current-system)))
                           '("i686-linux" "armhf-linux"))
                    ``"--wiredtiger=off"
                    ``"--use-system-wiredtiger")
                ;; TODO
                ;; build/opt/mongo/db/fts/unicode/string.o failed: Error 1
                ;; --use-system-boost
                "--use-system-snappy"
                "--use-system-zlib"
                "--use-system-valgrind"
                ;; "--use-system-stemmer" TODO: Missing relevant package
                "--use-system-yaml"
                "--disable-warnings-as-errors"
                ,(format #f "--jobs=~a" (parallel-job-count))
                "--ssl")))
         (modify-phases %standard-phases
           (add-after 'unpack 'patch
             (lambda _
               ;; Remove use of GNU extensions in parse_number_test.cpp, to
               ;; allow compiling with GCC 7 or later
               ;; https://jira.mongodb.org/browse/SERVER-28063
               (substitute* "src/mongo/base/parse_number_test.cpp"
                 (("0xabcab\\.defdefP-10")
                  "687.16784283419838"))
               #t))
           (add-after 'unpack 'scons-propagate-environment
             (lambda _
               ;; Modify the SConstruct file to arrange for
               ;; environment variables to be propagated.
               (substitute* "SConstruct"
                 (("^env = Environment\\(")
                  "env = Environment(ENV=os.environ, "))
               #t))
           (add-after 'unpack 'create-version-file
             (lambda _
               (call-with-output-file "version.json"
                 (lambda (port)
                   (display ,(simple-format #f "{
    \"version\": \"~A\"
}" version) port)))
               #t))
           (replace 'build
             (lambda _
               (apply invoke `("scons"
                               ,@common-options
                               "mongod" "mongo" "mongos"))))
           (replace 'check
             (lambda* (#:key tests? inputs #:allow-other-keys)
               (setenv "TZDIR"
                       (string-append (assoc-ref inputs "tzdata")
                                      "/share/zoneinfo"))
               (when tests?
                 ;; Note that with the tests, especially the unittests, the
                 ;; build can take up to ~45GB of space, as many tests are
                 ;; individual executable files, with some being hundreds of
                 ;; megabytes in size.
                 (apply invoke `("scons" ,@common-options "dbtest" "unittests"))
                 (substitute* "build/unittests.txt"
                   ;; TODO: Don't run the async_stream_test, as it hangs
                   (("^build\\/opt\\/mongo\\/executor\\/async\\_stream\\_test\n$")
                    "")
                   ;; TODO: This test fails
                   ;; Expected 0UL != disks.size() (0 != 0) @src/mongo/util/procparser_test.cpp:476
                   (("^build\\/opt\\/mongo\\/util\\/procparser\\_test\n$")
                    ""))
                 (invoke "python" "buildscripts/resmoke.py"
                         "--suites=dbtest,unittests"
                         (format #f  "--jobs=~a" (parallel-job-count))))
               #t))
           (replace 'install
             (lambda* (#:key outputs #:allow-other-keys)
               (let ((bin (string-append (assoc-ref outputs "out") "/bin")))
                 (install-file "mongod" bin)
                 (install-file "mongos" bin)
                 (install-file "mongo" bin))
               #t))))))
    (home-page "https://www.mongodb.org/")
    (synopsis "High performance and high availability document database")
    (description
     "Mongo is a high-performance, high availability, schema-free
document-oriented database.  A key goal of MongoDB is to bridge the gap
between key/value stores (which are fast and highly scalable) and traditional
RDBMS systems (which are deep in functionality).")
    (license (list license:agpl3
                   ;; Some parts are licensed under the Apache License
                   license:asl2.0))))

(define-public mycli
  (package
    (name "mycli")
    (version "1.22.2")
    (source
      (origin
        (method url-fetch)
        (uri (pypi-uri "mycli" version))
        (sha256
          (base32 "1lq2x95553vdmhw13cxcgsd2g2i32izhsb7hxd4m1iwf9b3msbpv"))))
    (build-system python-build-system)
    (arguments
     `(#:tests? #f))                    ; tests expect a running MySQL
    (propagated-inputs
      `(("python-cli-helpers" ,python-cli-helpers)
        ("python-click" ,python-click)
        ("python-configobj" ,python-configobj)
        ("python-cryptography" ,python-cryptography)
        ("python-prompt-toolkit" ,python-prompt-toolkit)
        ("python-pygments" ,python-pygments)
        ("python-pymysql" ,python-pymysql)
        ("python-sqlparse" ,python-sqlparse)))
    (home-page "http://mycli.net")
    (synopsis
      "Terminal Client for MySQL with AutoCompletion and Syntax Highlighting")
    (description
      "MyCLI is a command line interface for MySQL, MariaDB, and Percona with
auto-completion and syntax highlighting.")
    (license license:bsd-3)))

;; XXX When updating, check whether boost-for-mysql is still needed.
;; It might suffice to patch ‘cmake/boost.cmake’ as done in the past.
(define-public mysql
  (package
    (name "mysql")
    (version "5.7.27")
    (source (origin
             (method url-fetch)
             (uri (list (string-append
                          "https://dev.mysql.com/get/Downloads/MySQL-"
                          (version-major+minor version) "/"
                          name "-" version ".tar.gz")
                        (string-append
                          "https://downloads.mysql.com/archives/get/file/"
                          name "-" version ".tar.gz")))
             (sha256
              (base32
               "1fhv16zr46pxm1j8vb8x8mh3nwzglg01arz8gnazbmjqldr5idpq"))))
    (build-system cmake-build-system)
    (arguments
     `(#:configure-flags
       '("-DBUILD_CONFIG=mysql_release"
         "-DWITH_SSL=system"
         "-DWITH_ZLIB=system"
         "-DDEFAULT_CHARSET=utf8"
         "-DDEFAULT_COLLATION=utf8_general_ci"
         "-DMYSQL_DATADIR=/var/lib/mysql"
         "-DMYSQL_UNIX_ADDR=/run/mysqld/mysqld.sock"
         "-DINSTALL_INFODIR=share/mysql/docs"
         "-DINSTALL_MANDIR=share/man"
         "-DINSTALL_PLUGINDIR=lib/mysql/plugin"
         "-DINSTALL_SCRIPTDIR=bin"
         "-DINSTALL_INCLUDEDIR=include/mysql"
         "-DINSTALL_DOCREADMEDIR=share/mysql/docs"
         "-DINSTALL_SUPPORTFILESDIR=share/mysql"
         "-DINSTALL_MYSQLSHAREDIR=share/mysql"
         "-DINSTALL_DOCDIR=share/mysql/docs"
         "-DINSTALL_SHAREDIR=share/mysql"
         ;; Get rid of test data.
         "-DINSTALL_MYSQLTESTDIR="
         "-DINSTALL_SQLBENCHDIR=")
       #:phases (modify-phases %standard-phases
                  (add-after
                   'install 'remove-extra-binaries
                   (lambda* (#:key outputs #:allow-other-keys)
                     (let ((out (assoc-ref outputs "out")))
                       ;; Remove the 3 *_embedded files, which weigh in at
                       ;; 14 MiB each.
                       (for-each delete-file
                                 (find-files (string-append out "/bin")
                                             "_embedded$"))
                       #t))))))
    (native-inputs
     `(("bison" ,bison)
       ("perl" ,perl)
       ("pkg-config" ,pkg-config)))
    (inputs
     `(("boost" ,boost-for-mysql)
       ("libaio" ,libaio)
       ("libtirpc" ,libtirpc)
       ("ncurses" ,ncurses)
       ("openssl" ,openssl)
       ("rpcsvc-proto" ,rpcsvc-proto) ; rpcgen
       ("zlib" ,zlib)))
    (home-page "https://www.mysql.com/")
    (synopsis "Fast, easy to use, and popular database")
    (description
     "MySQL is a fast, reliable, and easy to use relational database
management system that supports the standardized Structured Query
Language.")
    (license license:gpl2)))

(define-public mariadb
  (package
    (name "mariadb")
    (version "10.5.6")
    (source (origin
              (method url-fetch)
              (uri (string-append "https://downloads.mariadb.com/MariaDB"
                                  "/mariadb-" version "/source/mariadb-"
                                  version ".tar.gz"))
              (sha256
               (base32
                "1i257h0zdypdfj5wkg6ck9pxlkph0jvjs92k22pjr6gnx5lxs1gz"))
              (modules '((guix build utils)))
              (snippet
               '(begin
                  ;; Delete bundled snappy and xz.
                  (delete-file-recursively "storage/tokudb/PerconaFT/third_party")
                  (substitute* "storage/tokudb/PerconaFT/CMakeLists.txt"
                    ;; This file checks that the bundled sources are present and
                    ;; declares build procedures for them.
                    (("^include\\(TokuThirdParty\\)") ""))
                  (substitute* "storage/tokudb/PerconaFT/ft/CMakeLists.txt"
                    ;; Don't attempt to use the procedures we just removed.
                    ((" build_lzma build_snappy") ""))

                  ;; Preserve CMakeLists.txt for these.
                  (for-each (lambda (file)
                              (unless (string-suffix? "CMakeLists.txt" file)
                                (delete-file file)))
                            (append (find-files "extra/wolfssl")
                                    (find-files "zlib")))
                  #t))))
    (build-system cmake-build-system)
    (outputs '("out" "lib" "dev"))
    (arguments
     `(#:configure-flags
       (list
         "-DBUILD_CONFIG=mysql_release"
         ;; Linking with libarchive fails, like this:

         ;; ld: /gnu/store/...-libarchive-3.2.2/lib/libarchive.a(archive_entry.o):
         ;; relocation R_X86_64_32 against `.bss' can not be used when
         ;; making a shared object; recompile with -fPIC

         ;; For now, disable the features that that use libarchive (xtrabackup).
         "-DWITH_LIBARCHIVE=OFF"

         ;; Disable the TokuDB engine, because its test suite frequently fails,
         ;; and loading it crashes the server: <https://bugs.gnu.org/35521>.
         "-DTOKUDB_OK=OFF"

         ;; Ensure the system libraries are used.
         "-DWITH_JEMALLOC=yes"
         "-DWITH_PCRE=system"
         "-DWITH_SSL=system"
         "-DWITH_ZLIB=system"

         "-DDEFAULT_CHARSET=utf8"
         "-DDEFAULT_COLLATION=utf8_general_ci"
         "-DMYSQL_DATADIR=/var/lib/mysql"
         "-DMYSQL_UNIX_ADDR=/run/mysqld/mysqld.sock"
         (string-append "-DCMAKE_INSTALL_PREFIX=" (assoc-ref %outputs "lib"))
         (string-append "-DCMAKE_INSTALL_RPATH=" (assoc-ref %outputs "lib")
                        "/lib")
         (string-append "-DINSTALL_INFODIR=" (assoc-ref %outputs "out")
                        "/share/mysql/docs")
         (string-append "-DINSTALL_MANDIR=" (assoc-ref %outputs "out")
                        "/share/man")
         (string-append "-DINSTALL_SCRIPTDIR=" (assoc-ref %outputs "out") "/bin")
         (string-append "-DINSTALL_BINDIR=" (assoc-ref %outputs "out") "/bin")
         "-DCMAKE_INSTALL_LIBDIR=lib"
         "-DINSTALL_PLUGINDIR=lib/mysql/plugin"
         (string-append "-DINSTALL_INCLUDEDIR=" (assoc-ref %outputs "dev")
                        "/include/mysql")
         (string-append "-DINSTALL_DOCREADMEDIR=" (assoc-ref %outputs "out")
                        "/share/mysql/docs")
         (string-append "-DINSTALL_DOCDIR=" (assoc-ref %outputs "out")
                        "/share/mysql/docs")
         (string-append "-DINSTALL_SUPPORTFILESDIR=" (assoc-ref %outputs "out")
                        "/share/mysql/support-files")
         "-DINSTALL_MYSQLSHAREDIR=share/mysql"
         "-DINSTALL_SHAREDIR=share")
       #:phases
       (modify-phases %standard-phases
         (add-after 'unpack 'adjust-output-references
           (lambda _
             ;; The build system invariably prepends $CMAKE_INSTALL_PREFIX
             ;; to other variables such as $INSTALL_INCLUDEDIR, which does
             ;; not work when the latter uses an absolute file name.
             (substitute* "libmariadb/mariadb_config/mariadb_config.c.in"
               (("@CMAKE_INSTALL_PREFIX@/@INSTALL_INCLUDEDIR@")
                "@INSTALL_INCLUDEDIR@"))
             (substitute* "libmariadb/mariadb_config/libmariadb.pc.in"
               (("\\$\\{prefix\\}/@INSTALL_INCLUDEDIR@")
                "@INSTALL_INCLUDEDIR@"))
             (substitute* "include/CMakeLists.txt"
               (("\\\\\\$\\{CMAKE_INSTALL_PREFIX\\}/\\$\\{INSTALL_INCLUDEDIR\\}")
                "${INSTALL_INCLUDEDIR}"))
             #t))
         (add-after 'unpack 'adjust-tests
           (lambda _
             (let ((disabled-tests
                    '(;; These fail because root@hostname == root@localhost in
                      ;; the build environment, causing a user count mismatch.
                      ;; See <https://jira.mariadb.org/browse/MDEV-7761>.
                      "funcs_1.is_columns_mysql"
                      "main.join_cache"
                      "main.explain_non_select"
                      "main.stat_tables"
                      "main.stat_tables_innodb"
                      "roles.acl_statistics"

                      ;; This file contains a time bomb which makes it fail after
                      ;; 2030-12-31.  See <https://bugs.gnu.org/34351> for details.
                      "main.mysqldump"))

                   ;; This file contains a list of known-flaky tests for this
                   ;; release.  Append our own items.
                   (unstable-tests (open-file "mysql-test/unstable-tests" "a")))
               (for-each (lambda (test)
                           (format unstable-tests "~a : ~a\n"
                                   test "Disabled in Guix"))
                         disabled-tests)
               (close-port unstable-tests)

               ;; XXX: These fail because they expect a latin1 charset and
               ;; collation.  See <https://jira.mariadb.org/browse/MDEV-21264>.
               (substitute* '("mysql-test/main/gis_notembedded.result"
                              "mysql-test/main/system_mysql_db.result")
                 (("latin1_swedish_ci") "utf8_general_ci")
                 (("\tlatin1") "\tutf8"))

               (substitute* "mysql-test/suite/binlog/t/binlog_mysqlbinlog_stop_never.test"
                 (("/bin/bash")
                  (which "bash")))

               (substitute* "mysql-test/mysql-test-run.pl"
                 (("/bin/ls") (which "ls"))
                 (("/bin/sh") (which "sh")))
               #t)))
         (add-before 'configure 'disable-plugins
           (lambda _
             (let ((disable-plugin (lambda (name)
                                     (call-with-output-file
                                         (string-append "plugin/" name
                                                        "/CMakeLists.txt")
                                       (lambda (port)
                                         (format port "\n")))))
                   (disabled-plugins '(;; XXX: Causes a test failure.
                                       "disks")))
               (for-each disable-plugin disabled-plugins)
               #t)))
         (replace 'check
           (lambda* (#:key (tests? #t) #:allow-other-keys)
             (if tests?
                 (with-directory-excursion "mysql-test"
                   (invoke "./mtr" "--verbose"
                           "--retry=3"
                           "--testcase-timeout=40"
                           "--suite-timeout=600"
                           "--parallel" (number->string (parallel-job-count))
                           ;; Skip the replication tests: they are very I/O
                           ;; intensive and frequently causes indeterministic
                           ;; failures even on powerful hardware.
                           "--skip-rpl"
                           "--skip-test-list=unstable-tests"))
                 (format #t "test suite not run~%"))
             #t))
         (add-after
          'install 'post-install
          (lambda* (#:key inputs outputs #:allow-other-keys)
            (let* ((out     (assoc-ref outputs "out"))
                   (dev     (assoc-ref outputs "dev"))
                   (lib     (assoc-ref outputs "lib"))
                   (openssl (assoc-ref inputs "openssl")))
              (substitute* (list (string-append out "/bin/mariadb-install-db")
                                 (string-append out "/bin/mysql_install_db"))
                (("basedir=\"\"")
                 (string-append "basedir=\"" out "\""))
                (("\\$basedir/share/mysql")
                 (string-append lib "/share/mysql")))

              ;; Remove unneeded files for testing.
              (with-directory-excursion lib
                (for-each delete-file-recursively
                          '("mysql-test" "sql-bench"))
                ;; And static libraries.
                (for-each delete-file (find-files "lib" "\\.a$")))
              (with-directory-excursion out
                (delete-file "share/man/man1/mysql-test-run.pl.1")
                ;; Delete huge and unnecessary executables.
                (for-each delete-file (find-files "bin" "test$")))
              (mkdir-p (string-append dev "/share"))
              (mkdir-p (string-append dev "/bin"))
              (rename-file (string-append lib "/bin/mariadbd")
                           (string-append out "/bin/mariadbd"))
              (rename-file (string-append lib "/bin/mysqld")
                           (string-append out "/bin/mysqld"))
              (mkdir-p (string-append dev "/lib"))
              (rename-file (string-append lib "/lib/pkgconfig")
                           (string-append dev "/lib/pkgconfig"))
              (rename-file (string-append lib "/bin/mariadb_config")
                           (string-append dev "/bin/mariadb_config"))
              (rename-file (string-append out "/bin/mysql_config")
                           (string-append dev "/bin/mysql_config"))

              ;; Embed an absolute reference to OpenSSL in mysql_config
              ;; and the pkg-config file to avoid propagation.
              ;; XXX: how to do this for mariadb_config.c.in?
              (substitute* (list (string-append dev "/bin/mysql_config")
                                 (string-append dev "/lib/pkgconfig/mariadb.pc"))
                (("-lssl -lcrypto" all)
                 (string-append "-L" openssl "/lib " all)))

              #t))))))
    (native-inputs
     `(("bison" ,bison)
       ("perl" ,perl)))
    (inputs
     `(("jemalloc" ,jemalloc)
       ("libaio" ,libaio)
       ("libxml2" ,libxml2)
       ("ncurses" ,ncurses)
       ("openssl" ,openssl)
       ("pam" ,linux-pam)
       ("pcre2" ,pcre2)
       ("xz" ,xz)
       ("zlib" ,zlib)))
    ;; The test suite is very resource intensive and can take more than three
    ;; hours on a x86_64 system.  Give slow and busy machines some leeway.
    (properties '((timeout . 64800)))        ;18 hours
    (home-page "https://mariadb.org/")
    (synopsis "SQL database server")
    (description
     "MariaDB is a multi-user and multi-threaded SQL database server, designed
as a drop-in replacement of MySQL.")
    (license license:gpl2)))

(define-public mariadb-connector-c
  (package
    (name "mariadb-connector-c")
    (version "3.1.11")
    (source
     (origin
       (method url-fetch)
       (uri (string-append
             "https://downloads.mariadb.org/f/connector-c-" version
             "/mariadb-connector-c-" version "-src.tar.gz"
             "/from/https%3A//mirrors.ukfast.co.uk/sites/mariadb/?serve"))
       (sha256
        (base32 "03svzahdf7czjlm695c11r4bfd04qdqgx8r1vkpr1zlkjhwnqvry"))))
    (inputs
     `(("openssl" ,openssl)))
    (build-system cmake-build-system)
    (arguments
     '(#:tests? #f))                    ; no tests
    (home-page "https://mariadb.com/kb/en/mariadb-connector-c/")
    (synopsis "Client library to connect to MySQL or MariaDB")
    (description "The MariaDB Connector/C is used to connect applications
developed in C/C++ to MariaDB and MySQL databases.")
    (license license:lgpl2.1+)))

;; Don't forget to update the other postgresql packages when upgrading this one.
(define-public postgresql
  (package
    (name "postgresql")
    (version "10.13")
    (source (origin
              (method url-fetch)
              (uri (string-append "https://ftp.postgresql.org/pub/source/v"
                                  version "/postgresql-" version ".tar.bz2"))
              (sha256
               (base32
                "1qal0yp7a90yzya7hl56gsmw5fvacplrdhpn7h9gnbyr1i2iyw2d"))
              (patches (search-patches "postgresql-disable-resolve_symlinks.patch"))))
    (build-system gnu-build-system)
    (arguments
     `(#:configure-flags '("--with-uuid=e2fs" "--with-openssl")
       #:phases
       (modify-phases %standard-phases
         (add-before 'configure 'patch-/bin/sh
                     (lambda _
                       ;; Refer to the actual shell.
                       (substitute* '("src/bin/pg_ctl/pg_ctl.c"
                                      "src/bin/psql/command.c")
                         (("/bin/sh") (which "sh")))
                       #t))
         (add-after 'build 'build-contrib
           (lambda _
             (invoke "make" "-C" "contrib")))
         (add-after 'install 'install-contrib
           (lambda _
             (invoke "make" "-C" "contrib" "install"))))))
    (inputs
     `(("readline" ,readline)
       ("libuuid" ,util-linux "lib")
       ("openssl" ,openssl)
       ("zlib" ,zlib)))
    (home-page "https://www.postgresql.org/")
    (synopsis "Powerful object-relational database system")
    (description
     "PostgreSQL is a powerful object-relational database system.  It is fully
ACID compliant, has full support for foreign keys, joins, views, triggers, and
stored procedures (in multiple languages).  It includes most SQL:2008 data
types, including INTEGER, NUMERIC, BOOLEAN, CHAR, VARCHAR, DATE, INTERVAL, and
TIMESTAMP.  It also supports storage of binary large objects, including
pictures, sounds, or video.")
    (license (license:x11-style "file://COPYRIGHT"))))

(define-public postgresql-10 postgresql)

(define-public postgresql-11
  (package
    (inherit postgresql)
    (name "postgresql")
    (version "11.6")
    (source (origin
              (method url-fetch)
              (uri (string-append "https://ftp.postgresql.org/pub/source/v"
                                  version "/postgresql-" version ".tar.bz2"))
              (sha256
               (base32
                "0w1iq488kpzfgfnlw4k32lz5by695mpnkq461jrgsr99z5zlz4j9"))))))

(define-public postgresql-9.6
  (package
    (inherit postgresql)
    (name "postgresql")
    (version "9.6.16")
    (source (origin
              (method url-fetch)
              (uri (string-append "https://ftp.postgresql.org/pub/source/v"
                                  version "/postgresql-" version ".tar.bz2"))
              (sha256
               (base32
                "1rr2dgv4ams8r2lp13w85c77rkmzpb88fjlc28mvlw6zq2fblv2w"))))))

(define-public python-pymysql
  (package
    (name "python-pymysql")
    (version "0.9.3")
    (source
     (origin
       (method url-fetch)
       (uri (pypi-uri "PyMySQL" version))
       (sha256
        (base32 "1ry8lxgdc1p3k7gbw20r405jqi5lvhi5wk83kxdbiv8xv3f5kh6q"))))
    (build-system python-build-system)
    (native-inputs
     `(("python-unittest2" ,python-unittest2)))
    (inputs
     `(("python-cryptography" ,python-cryptography)))
    (arguments
     `(#:tests? #f))                    ; tests expect a running MySQL
    (home-page "https://github.com/PyMySQL/PyMySQL/")
    (synopsis "Pure-Python MySQL driver")
    (description
     "PyMySQL is a pure-Python MySQL client library, based on PEP 249.
Most public APIs are compatible with @command{mysqlclient} and MySQLdb.")
    (license license:expat)))

(define-public python2-pymysql
  (package-with-python2 python-pymysql))

(define-public qdbm
  (package
    (name "qdbm")
    (version "1.8.78")
    (source
      (origin
       (method url-fetch)
       (uri (string-append "http://fallabs.com/" name "/"
                           name "-" version ".tar.gz"))
       (sha256
        (base32
         "0gmpvhn02pkq280ffmn4da1g4mdr1xxz7l80b7y4n7km1mrzwrml"))))
    (build-system gnu-build-system)
    (arguments
     `(#:configure-flags (list (string-append "LDFLAGS=-Wl,-rpath="
                                              (assoc-ref %outputs "out")
                                              "/lib"))
       #:make-flags (list "CFLAGS=-fPIC")))
    (home-page "https://fallabs.com/qdbm/")
    (synopsis "Key-value database")
    (description "QDBM is a library of routines for managing a
database.  The database is a simple data file containing key-value
pairs.  Every key and value is serial bytes with variable length.
Binary data as well as character strings can be used as a key or a
value.  There is no concept of data tables or data types.  Records are
organized in a hash table or B+ tree.")
    (license license:lgpl2.1+)))

(define-public recutils
  (package
    (name "recutils")
    (version "1.8")
    (source (origin
              (method url-fetch)
              (uri (string-append "mirror://gnu/recutils/recutils-"
                                  version ".tar.gz"))
              (sha256
               (base32
                "14xiln4immfsw8isnvwvq0h23f6z0wilpgsc4qzabnrzb5lsx3nz"))))
    (build-system gnu-build-system)

    (arguments '(#:configure-flags
                 (list (string-append "--with-bash-headers="
                                      (assoc-ref %build-inputs "bash:include")
                                      "/include/bash"))))

    (native-inputs `(("bc" ,bc)
                     ("bash:include" ,bash "include")
<<<<<<< HEAD
                     ("check" ,check-0.14)
                     ("libuuid" ,util-linux)
=======
                     ("check" ,check)
>>>>>>> 0305bc91
                     ("pkg-config" ,pkg-config)))

    ;; TODO: Add more optional inputs.
    (inputs `(("curl" ,curl)
              ("libgcrypt" ,libgcrypt)
              ("libuuid" ,util-linux "lib")))
    (synopsis "Manipulate plain text files as databases")
    (description
     "GNU Recutils is a set of tools and libraries for creating and
manipulating text-based, human-editable databases.  Despite being text-based,
databases created with Recutils carry all of the expected features such as
unique fields, primary keys, time stamps and more.  Many different field
types are supported, as is encryption.")
    (license license:gpl3+)
    (home-page "https://www.gnu.org/software/recutils/")))

(define-public emacs-recutils
  (package
    (inherit recutils)
    (name "emacs-recutils")
    (build-system emacs-build-system)
    (arguments
     '(#:phases
       (modify-phases %standard-phases
         (add-after 'unpack 'change-directory
           (lambda _
             (chdir "etc")
             #t)))))
    (native-inputs '())
    (inputs '())
    (synopsis "Emacs mode for working with recutils database files")
    (description "This package provides an Emacs major mode @code{rec-mode}
for working with GNU Recutils text-based, human-editable databases.  It
supports editing, navigation, and querying of recutils database files
including field and record folding.")))

(define-public rocksdb
  (package
    (name "rocksdb")
    (version "6.11.4")
    (source (origin
              (method git-fetch)
              (uri (git-reference
                    (url "https://github.com/facebook/rocksdb")
                    (commit (string-append "v" version))))
              (file-name (git-file-name name version))
              (sha256
               (base32
                "0n19p9cd13jg0lnibrzwkxs4xlrhyj3knypkd2ic41arbds0bdnl"))
              (modules '((guix build utils)))
              (snippet
               '(begin
                  ;; TODO: unbundle gtest.
                  (delete-file "build_tools/gnu_parallel")
                  (substitute* "Makefile"
                    (("build_tools/gnu_parallel") "parallel"))
                  #t))))
    (build-system gnu-build-system)
    (arguments
     `(#:make-flags (list "CC=gcc" "V=1"
                          ;; Ceph requires that RTTI is enabled.
                          "USE_RTTI=1"
                          "date=1970-01-01" ; build reproducibly
                          (string-append "INSTALL_PATH="
                                         (assoc-ref %outputs "out"))

                          ;; Running the full test suite takes hours and require
                          ;; a lot of disk space.  Instead we only run a subset
                          ;; (see .travis.yml and Makefile).
                          "ROCKSDBTESTS_END=db_tailing_iter_test")
       #:test-target "check_some"
       ;; Many tests fail on 32-bit platforms. There are multiple reports about
       ;; this upstream, but it's not going to be supported any time soon.
       #:tests? (let ((system ,(or (%current-target-system)
                                   (%current-system))))
                  (or (string-prefix? "x86_64-linux" system)
                      (string-prefix? "aarch64-linux" system)))
       #:phases
       (modify-phases %standard-phases
         (add-after 'unpack 'patch-Makefile
           (lambda _
             (substitute* "Makefile"
               ;; Don't depend on the static library when installing.
               (("install: install-static")
                "install: install-shared")
               (("#!/bin/sh") (string-append "#!" (which "sh"))))
             #t))
         (delete 'configure)
         ;; The default target is only needed for tests and built on demand.
         (delete 'build)
         (add-before 'check 'disable-optimizations
           (lambda _
             ;; Prevent the build from passing '-march=native' to the compiler.
             (setenv "PORTABLE" "1")
             #t))
         (add-before 'check 'disable-failing-tests
           (lambda _
             (substitute* "Makefile"
               ;; These tests reliably fail due to "Too many open files".
               (("^[[:blank:]]+env_test[[:blank:]]+\\\\") "\\")
               (("^[[:blank:]]+persistent_cache_test[[:blank:]]+\\\\") "\\"))
             #t))
         (add-after 'check 'build
           ;; The default build target is a debug build for tests. The
           ;; install target depends on the "shared_lib" release target
           ;; so we build it here for clarity.
           (lambda* (#:key (make-flags '()) parallel-build? #:allow-other-keys)
               (apply invoke "make" "shared_lib"
                      `(,@(if parallel-build?
                              `("-j" ,(number->string (parallel-job-count)))
                              '())
                        ,@make-flags)))))))
    (native-inputs
     `(("parallel" ,parallel)
       ("perl" ,perl)
       ("procps" ,procps)
       ("python" ,python-2)
       ("which" ,which)))
    (inputs
     `(("bzip2" ,bzip2)
       ("gflags" ,gflags)
       ("jemalloc" ,jemalloc)
       ("lz4" ,lz4)
       ("snappy" ,snappy)
       ("zlib" ,zlib)))
    (home-page "https://rocksdb.org/")
    (synopsis "Persistent key-value store for fast storage")
    (description
     "RocksDB is a library that forms the core building block for a fast
key-value server, especially suited for storing data on flash drives.  It
has a @dfn{Log-Structured-Merge-Database} (LSM) design with flexible tradeoffs
between @dfn{Write-Amplification-Factor} (WAF), @dfn{Read-Amplification-Factor}
(RAF) and @dfn{Space-Amplification-Factor} (SAF).  It has multi-threaded
compactions, making it specially suitable for storing multiple terabytes of
data in a single database.  RocksDB is partially based on @code{LevelDB}.")
    ;; RocksDB is dual licensed under GPL2 and ASL 2.0.  Some header
    ;; files carry the 3-clause BSD license.
    (license (list license:gpl2 license:asl2.0 license:bsd-3))))

(define-public sparql-query
  (package
    (name "sparql-query")
    (version "1.1")
    (source (origin
              (method git-fetch)
              (uri (git-reference
                     (url "https://github.com/tialaramex/sparql-query")
                     (commit version)))
              (sha256
               (base32 "0a84a89idpjhj9w2y3fmvzv7ldps1cva1kxvfmh897k02kaniwxk"))
              (file-name (git-file-name name version))))
    (build-system gnu-build-system)
    (inputs
     `(("curl" ,curl)
       ("glib" ,glib)
       ("libxml2" ,libxml2)
       ("ncurses" ,ncurses)
       ("readline" ,readline)))
    (native-inputs
     `(("pkg-config" ,pkg-config)))
    (arguments
     `(#:make-flags '("CC=gcc")
       #:phases
       (modify-phases %standard-phases
         (delete 'configure)
         ;; The Makefile uses git to obtain versioning information. This phase
         ;; substitutes the git invocation with the package version.
         (add-after 'unpack 'remove-git-dependency
           (lambda _
             (substitute* "Makefile"
               (("^gitrev :=.*$")
                (string-append "gitrev = \"v" ,version "\"")))
             #t))
         ;; The install phase of the Makefile assumes $PREFIX/usr/local/bin.
         ;; This replacement does the same thing, except for using $PREFIX/bin
         ;; instead.
         (replace 'install
           (lambda* (#:key outputs #:allow-other-keys)
             (let* ((out (assoc-ref outputs "out"))
                    (bin (string-append out "/bin")))
               (install-file "sparql-query" bin)
               (symlink (string-append bin "/sparql-query")
                        (string-append bin "/sparql-update")))
             #t))
         (replace 'check
           (lambda* (#:key make-flags #:allow-other-keys)
             (apply invoke "make" `(,@make-flags "scan-test"))
             (invoke "./scan-test"))))))
    (home-page "https://github.com/tialaramex/sparql-query/")
    (synopsis "Command-line tool for accessing SPARQL endpoints over HTTP")
    (description "Sparql-query is a command-line tool for accessing SPARQL
endpoints over HTTP.  It has been intentionally designed to @code{feel} similar to
tools for interrogating SQL databases.  For example, you can enter a query over
several lines, using a semi-colon at the end of a line to indicate the end of
your query.  It also supports readline so that you can more easily recall and
edit previous queries, even across sessions.  It can be used non-interactively,
for example from a shell script.")
    ;; Some files (like scan-sparql.c) contain a GPLv3+ license header, while
    ;; others (like sparql-query.c) contain a GPLv2+ license header.
    (license (list license:gpl3+))))

(define-public sqitch
  (package
    (name "sqitch")
    (version "1.1.0")
    (source
     (origin
       (method url-fetch)
       (uri (string-append
             "mirror://cpan/authors/id/D/DW/DWHEELER/App-Sqitch-v"
             version ".tar.gz"))
       (sha256
        (base32 "1ayiwg9kh3w0nbacbcln7h944z94vq5vnnd5diz86033bpbnq57f"))))
    (build-system perl-build-system)
    (arguments
     '(#:phases
       (modify-phases %standard-phases
         (add-before 'check 'set-check-environment
           (lambda _
             (setenv "TZ" "UTC")
             (setenv "HOME" "/tmp")
             #t))
         (add-after 'install 'wrap-program
           (lambda* (#:key outputs #:allow-other-keys)
             (let* ((out (assoc-ref outputs "out"))
                    (path (getenv "PERL5LIB")))
               (wrap-program (string-append out "/bin/sqitch")
                 `("PERL5LIB" ":" prefix
                   (,(string-append out "/lib/perl5/site_perl"
                                    ":"
                                    path)))))
             #t)))))
    (native-inputs
     `(("perl-capture-tiny" ,perl-capture-tiny)
       ("perl-io-pager" ,perl-io-pager)
       ("perl-module-build" ,perl-module-build)
       ("perl-module-runtime" ,perl-module-runtime)
       ("perl-path-class" ,perl-path-class)
       ("perl-test-deep" ,perl-test-deep)
       ("perl-test-dir" ,perl-test-dir)
       ("perl-test-exception" ,perl-test-exception)
       ("perl-test-file" ,perl-test-file)
       ("perl-test-file-contents" ,perl-test-file-contents)
       ("perl-test-mockmodule" ,perl-test-mockmodule)
       ("perl-test-mockobject" ,perl-test-mockobject)
       ("perl-test-nowarnings" ,perl-test-nowarnings)
       ("perl-test-warn" ,perl-test-warn)))
    (inputs
     `(("perl-class-xsaccessor" ,perl-class-xsaccessor)
       ("perl-clone" ,perl-clone)
       ("perl-config-gitlike" ,perl-config-gitlike)
       ("perl-datetime" ,perl-datetime)
       ("perl-datetime-timezone" ,perl-datetime-timezone)
       ("perl-dbd-mysql" ,perl-dbd-mysql)
       ("perl-dbd-pg" ,perl-dbd-pg)
       ("perl-dbd-sqlite" ,perl-dbd-sqlite)
       ("perl-dbi" ,perl-dbi)
       ("perl-devel-stacktrace" ,perl-devel-stacktrace)
       ("perl-encode-locale" ,perl-encode-locale)
       ("perl-hash-merge" ,perl-hash-merge)
       ("perl-ipc-run3" ,perl-ipc-run3)
       ("perl-ipc-system-simple" ,perl-ipc-system-simple)
       ("perl-libintl-perl" ,perl-libintl-perl)
       ("perl-list-moreutils" ,perl-list-moreutils)
       ("perl-moo" ,perl-moo)
       ("perl-mysql-config" ,perl-mysql-config)
       ("perl-namespace-autoclean" ,perl-namespace-autoclean)
       ("perl-path-class" ,perl-path-class)
       ("perl-perlio-utf8_strict" ,perl-perlio-utf8_strict)
       ("perl-string-formatter" ,perl-string-formatter)
       ("perl-string-shellquote" ,perl-string-shellquote)
       ("perl-sub-exporter" ,perl-sub-exporter)
       ("perl-template-tiny" ,perl-template-tiny)
       ("perl-template-toolkit" ,perl-template-toolkit)
       ("perl-throwable" ,perl-throwable)
       ("perl-try-tiny" ,perl-try-tiny)
       ("perl-type-tiny" ,perl-type-tiny)
       ("perl-type-tiny-xs" ,perl-type-tiny-xs)
       ("perl-uri" ,perl-uri)
       ("perl-uri-db" ,perl-uri-db)))
    (home-page "https://sqitch.org/")
    (synopsis "Database change management tool")
    (description
     "Sqitch is a standalone change management system for database schemas,
which uses SQL to describe changes.")
    (license license:x11)))

(define-public sqlcrush
  ;; Unfortunately, there is no proper upstream release and may never be.
  (let ((commit "b5f6868f189566a26eecc78d0f0659813c1aa98a")
        (revision "1"))
    (package
      (name "sqlcrush")
      (version (git-version "0.1.5" revision commit))
      (source (origin
                (method git-fetch)
                (uri (git-reference
                      (url "https://github.com/coffeeandscripts/sqlcrush")
                      (commit commit)))
                (file-name (git-file-name name version))
                (sha256
                 (base32
                  "0x3wy40r93p0jv3nbwj9a77wa4ff697d13r0wffmm7q9h3mzsww8"))))
      (build-system python-build-system)
      (inputs
       `(("python-cryptography" ,python-cryptography)
         ("python-psycopg2" ,python-psycopg2)
         ("python-pymysql" ,python-pymysql)
         ("python-sqlalchemy" ,python-sqlalchemy)))
      (home-page "https://github.com/coffeeandscripts/sqlcrush")
      (synopsis "Text console-based database viewer and editor")
      (description
       "SQLcrush lets you view and edit a database directly from the text
console through an ncurses interface.  You can explore each table's structure,
browse and edit the contents, add and delete entries, all while tracking your
changes.")
      (license license:gpl3+)))) ; no headers, see README.md

(define-public tdb
  (package
    (name "tdb")
    (version "1.4.3")
    (source (origin
              (method url-fetch)
              (uri (string-append "https://www.samba.org/ftp/tdb/tdb-"
                                  version ".tar.gz"))
              (sha256
               (base32
                "06waz0k50c7v3chd08mzp2rv7w4k4q9isbxx3vhlfpx1vy9q61f8"))))
    (build-system gnu-build-system)
    (arguments
     '(#:phases
       (modify-phases %standard-phases
         (replace 'configure
           (lambda* (#:key outputs #:allow-other-keys)
             (let ((out (assoc-ref outputs "out")))
               ;; The 'configure' script is a wrapper for Waf and
               ;; doesn't recognize things like '--enable-fast-install'.
               (invoke "./configure"
                       (string-append "--prefix=" out))))))))
    (native-inputs
     `(;; TODO: Build the documentation.
       ;; ("docbook-xsl" ,docbook-xsl)
       ;; ("libxml2" ,libxml2)
       ;; ("libxslt" ,libxslt)
       ("python" ,python)                         ;for the Waf build system
       ("which" ,which)))
    (home-page "https://tdb.samba.org/")
    (synopsis "Trivial database")
    (description
     "TDB is a Trivial Database.  In concept, it is very much like GDBM,
and BSD's DB except that it allows multiple simultaneous writers and uses
locking internally to keep writers from trampling on each other.  TDB is also
extremely small.")
    (license license:lgpl3+)))

(define-public perl-dbi
  (package
    (name "perl-dbi")
    (version "1.643")
    (source (origin
              (method url-fetch)
              (uri (string-append
                    "mirror://cpan/authors/id/T/TI/TIMB/DBI-"
                    version ".tar.gz"))
              (sha256
               (base32
                "1yinx39960y241vf2sknxj0dfz82a5m9gvklq5rw78k0nlyrjawa"))))
    (build-system perl-build-system)
    (synopsis "Database independent interface for Perl")
    (description "This package provides an database interface for Perl.")
    (home-page "https://metacpan.org/release/DBI")
    (license license:perl-license)))

(define-public perl-dbix-class
  (package
    (name "perl-dbix-class")
    (version "0.082842")
    (source
     (origin
       (method url-fetch)
       (uri (string-append "mirror://cpan/authors/id/R/RI/RIBASUSHI/"
                           "DBIx-Class-" version ".tar.gz"))
       (sha256
        (base32 "1rh7idjjbibc1zmiaaarask434lh0lx7f2xyfwmy37k9fa0xcpmh"))))
    (build-system perl-build-system)
    (native-inputs
     `(("perl-dbd-sqlite" ,perl-dbd-sqlite)
       ("perl-file-temp" ,perl-file-temp)
       ("perl-module-install" ,perl-module-install)
       ("perl-package-stash" ,perl-package-stash)
       ("perl-test-deep" ,perl-test-deep)
       ("perl-test-exception" ,perl-test-exception)
       ("perl-test-warn" ,perl-test-warn)))
    (propagated-inputs
     `(("perl-class-accessor-grouped" ,perl-class-accessor-grouped)
       ("perl-class-c3-componentised" ,perl-class-c3-componentised)
       ("perl-class-inspector" ,perl-class-inspector)
       ("perl-config-any" ,perl-config-any)
       ("perl-context-preserve" ,perl-context-preserve)
       ("perl-data-dumper-concise" ,perl-data-dumper-concise)
       ("perl-data-page" ,perl-data-page)
       ("perl-dbi" ,perl-dbi)
       ("perl-devel-globaldestruction" ,perl-devel-globaldestruction)
       ("perl-hash-merge" ,perl-hash-merge)
       ("perl-module-find" ,perl-module-find)
       ("perl-moo" ,perl-moo)
       ("perl-mro-compat" ,perl-mro-compat)
       ("perl-namespace-clean" ,perl-namespace-clean)
       ("perl-path-class" ,perl-path-class)
       ("perl-scalar-list-utils" ,perl-scalar-list-utils)
       ("perl-scope-guard" ,perl-scope-guard)
       ("perl-sql-abstract-classic" ,perl-sql-abstract-classic)
       ("perl-sub-name" ,perl-sub-name)
       ("perl-text-balanced" ,perl-text-balanced)
       ("perl-try-tiny" ,perl-try-tiny)))
    (home-page "https://metacpan.org/release/DBIx-Class")
    (synopsis "Extensible and flexible object <-> relational mapper")
    (description "An SQL to OO mapper with an object API inspired by
Class::DBI (with a compatibility layer as a springboard for porting) and a
resultset API that allows abstract encapsulation of database operations.  It
aims to make representing queries in your code as perl-ish as possible while
still providing access to as many of the capabilities of the database as
possible, including retrieving related records from multiple tables in a
single query, \"JOIN\", \"LEFT JOIN\", \"COUNT\", \"DISTINCT\", \"GROUP BY\",
\"ORDER BY\" and \"HAVING\" support.")
    (license license:perl-license)))

(define-public perl-dbix-class-cursor-cached
  (package
    (name "perl-dbix-class-cursor-cached")
    (version "1.001004")
    (source
     (origin
       (method url-fetch)
       (uri (string-append "mirror://cpan/authors/id/A/AR/ARCANEZ/"
                           "DBIx-Class-Cursor-Cached-" version ".tar.gz"))
       (sha256
        (base32
         "09b2jahn2x12qm4f7qm1jzsxbz7qn1czp6a3fnl5l2i3l4r5421p"))))
    (build-system perl-build-system)
    (native-inputs
     `(("perl-cache-cache" ,perl-cache-cache)
       ("perl-dbd-sqlite" ,perl-dbd-sqlite)
       ("perl-module-install" ,perl-module-install)))
    (propagated-inputs
     `(("perl-carp-clan" ,perl-carp-clan)
       ("perl-dbix-class" ,perl-dbix-class)))
    (home-page "https://metacpan.org/release/DBIx-Class-Cursor-Cached")
    (synopsis "Cursor with built-in caching support")
    (description "DBIx::Class::Cursor::Cached provides a cursor class with
built-in caching support.")
    (license license:perl-license)))

(define-public perl-dbix-class-introspectablem2m
  (package
    (name "perl-dbix-class-introspectablem2m")
    (version "0.001002")
    (source
     (origin
       (method url-fetch)
       (uri (string-append "mirror://cpan/authors/id/I/IL/ILMARI/"
                           "DBIx-Class-IntrospectableM2M-" version ".tar.gz"))
       (sha256
        (base32
         "1w47rh2241iy5x3a9bqsyd5kdp9sk43dksr99frzv4qn4jsazfn6"))))
    (build-system perl-build-system)
    (native-inputs
     `(("perl-module-install" ,perl-module-install)))
    (propagated-inputs
     `(("perl-dbix-class" ,perl-dbix-class)))
    (home-page "https://metacpan.org/release/DBIx-Class-IntrospectableM2M")
    (synopsis "Introspect many-to-many relationships")
    (description "Because the many-to-many relationships are not real
relationships, they can not be introspected with DBIx::Class.  Many-to-many
relationships are actually just a collection of convenience methods installed
to bridge two relationships.  This DBIx::Class component can be used to store
all relevant information about these non-relationships so they can later be
introspected and examined.")
    (license license:perl-license)))

(define-public perl-dbix-class-schema-loader
  (package
    (name "perl-dbix-class-schema-loader")
    (version "0.07049")
    (source
     (origin
       (method url-fetch)
       (uri (string-append "mirror://cpan/authors/id/I/IL/ILMARI/"
                           "DBIx-Class-Schema-Loader-" version ".tar.gz"))
       (sha256
        (base32
         "0r57fv71ypxafb85cpxph1hdqii7ipjwvc19yb6fpkvq2ggcssg8"))))
    (build-system perl-build-system)
    (native-inputs
     `(("perl-config-any" ,perl-config-any)
       ("perl-config-general" ,perl-config-general)
       ("perl-dbd-sqlite" ,perl-dbd-sqlite)
       ("perl-dbix-class-introspectablem2m" ,perl-dbix-class-introspectablem2m)
       ("perl-module-install" ,perl-module-install)
       ("perl-moose" ,perl-moose)
       ("perl-moosex-markasmethods" ,perl-moosex-markasmethods)
       ("perl-moosex-nonmoose" ,perl-moosex-nonmoose)
       ("perl-namespace-autoclean" ,perl-namespace-autoclean)
       ("perl-test-deep" ,perl-test-deep)
       ("perl-test-differences" ,perl-test-differences)
       ("perl-test-exception" ,perl-test-exception)
       ("perl-test-pod" ,perl-test-pod)
       ("perl-test-warn" ,perl-test-warn)))
    (propagated-inputs
     `(("perl-class-unload" ,perl-class-unload)
       ("perl-class-inspector" ,perl-class-inspector)
       ("perl-class-accessor-grouped" ,perl-class-accessor-grouped)
       ("perl-class-c3-componentised" ,perl-class-c3-componentised)
       ("perl-carp-clan" ,perl-carp-clan)
       ("perl-data-dump" ,perl-data-dump)
       ("perl-dbix-class" ,perl-dbix-class)
       ("perl-hash-merge" ,perl-hash-merge)
       ("perl-list-moreutils" ,perl-list-moreutils)
       ("perl-lingua-en-inflect-phrase" ,perl-lingua-en-inflect-phrase)
       ("perl-lingua-en-inflect-number" ,perl-lingua-en-inflect-number)
       ("perl-lingua-en-tagger" ,perl-lingua-en-tagger)
       ("perl-namespace-clean" ,perl-namespace-clean)
       ("perl-mro-compat" ,perl-mro-compat)
       ("perl-scope-guard" ,perl-scope-guard)
       ("perl-string-camelcase" ,perl-string-camelcase)
       ("perl-string-toidentifier-en" ,perl-string-toidentifier-en)
       ("perl-sub-name" ,perl-sub-name)
       ("perl-try-tiny" ,perl-try-tiny)))
    (arguments `(#:tests? #f))          ;TODO: t/20invocations.t fails
    (home-page "https://metacpan.org/release/DBIx-Class-Schema-Loader")
    (synopsis "Create a DBIx::Class::Schema based on a database")
    (description "DBIx::Class::Schema::Loader automates the definition of a
DBIx::Class::Schema by scanning database table definitions and setting up the
columns, primary keys, unique constraints and relationships.")
    (license license:perl-license)))

(define-public perl-dbd-pg
  (package
    (name "perl-dbd-pg")
    (version "3.7.4")
    (source
     (origin
       (method url-fetch)
       (uri (string-append "mirror://cpan/authors/id/T/TU/TURNSTEP/"
                           "DBD-Pg-" version ".tar.gz"))
       (sha256
        (base32
         "0gkqlvbmzbdm0g4k328nlkjdg3wrjm5i2n9jxj1i8sqxkm79rylz"))))
    (build-system perl-build-system)
    (native-inputs
     `(("perl-dbi" ,perl-dbi)))
    (propagated-inputs
     `(("perl-dbi" ,perl-dbi)
       ("postgresql" ,postgresql)))
    (home-page "https://metacpan.org/release/DBD-Pg")
    (synopsis "DBI PostgreSQL interface")
    (description "This package provides a PostgreSQL driver for the Perl5
@dfn{Database Interface} (DBI).")
    (license license:perl-license)))

(define-public perl-dbd-mysql
  (package
    (name "perl-dbd-mysql")
    (version "4.050")
    (source
     (origin
       (method url-fetch)
       (uri (string-append "mirror://cpan/authors/id/D/DV/DVEEDEN/"
                           "DBD-mysql-" version ".tar.gz"))
       (sha256
        (base32 "0y4djb048i09dk19av7mzfb3khr72vw11p3ayw2p82jsy4gm8j2g"))))
    (build-system perl-build-system)
    (arguments
     `(#:phases
       (modify-phases %standard-phases
         (add-before 'configure 'skip-library-detection
           ;; Avoid depencies on perl-devel-checklib, openssl, and zlib.  They
           ;; are really only needed for the test suite; their absence does not
           ;; affect the build or the end result.
           (lambda _
             (substitute* "Makefile.PL"
               (("use Devel::CheckLib;" match)
                (string-append "# " match))
               (("assert_lib")
                "print"))
             #t)))
       ;; Tests require running MySQL server.
       #:tests? #f))
    (propagated-inputs
     `(("perl-dbi" ,perl-dbi)
       ("mysql" ,mariadb "lib")
       ("mysql-dev" ,mariadb "dev")))
    (home-page "https://metacpan.org/release/DBD-mysql")
    (synopsis "DBI MySQL interface")
    (description "This package provides a MySQL driver for the Perl5
@dfn{Database Interface} (DBI).")
    (license license:perl-license)))

(define-public perl-dbd-sqlite
  (package
    (name "perl-dbd-sqlite")
    (version "1.66")
    (source (origin
              (method url-fetch)
              (uri (string-append
                    "mirror://cpan/authors/id/I/IS/ISHIGAKI/DBD-SQLite-"
                    version ".tar.gz"))
              (sha256
               (base32
                "1zljln5nh61gj3k22a1fv2vhx5l83waizmarwkh77hk6kzzmvrw9"))))
    (build-system perl-build-system)
    (inputs `(("sqlite" ,sqlite)))
    (propagated-inputs `(("perl-dbi" ,perl-dbi)))
    (synopsis "SQlite interface for Perl")
    (description "DBD::SQLite is a Perl DBI driver for SQLite, that includes
the entire thing in the distribution.  So in order to get a fast transaction
capable RDBMS working for your Perl project you simply have to install this
module, and nothing else.")
    (license license:perl-license)
    (home-page "https://metacpan.org/release/DBD-SQLite")))

(define-public perl-mysql-config
  (package
    (name "perl-mysql-config")
    (version "1.04")
    (source
     (origin
       (method url-fetch)
       (uri (string-append
             "mirror://cpan/authors/id/D/DA/DARREN/MySQL-Config-"
             version
             ".tar.gz"))
       (sha256
        (base32
         "1svn7ccw2gc4cazvc58j84rxhnc9vs01zpird0l8460598j475qr"))))
    (build-system perl-build-system)
    (home-page "https://metacpan.org/release/MySQL-Config")
    (synopsis "Parse and utilize MySQL's /etc/my.cnf and ~/.my.cnf files")
    (description
     "@code{MySQL::Config} emulates the @code{load_defaults} function from
libmysqlclient.  It will fill an array with long options, ready to be parsed by
@code{Getopt::Long}.")
    (license license:perl-license)))

(define-public perl-sql-abstract
  (package
    (name "perl-sql-abstract")
    (version "1.87")
    (source
     (origin
       (method url-fetch)
       (uri (string-append "mirror://cpan/authors/id/I/IL/ILMARI/"
                           "SQL-Abstract-" version ".tar.gz"))
       (sha256
        (base32 "0jhw91b23wc9bkfwcgvka4x5ddxk58m9bcp5ay7a3vx77nla09p9"))))
    (build-system perl-build-system)
    (native-inputs
     `(("perl-module-install" ,perl-module-install)
       ("perl-test-deep" ,perl-test-deep)
       ("perl-test-exception" ,perl-test-exception)
       ("perl-test-warn" ,perl-test-warn)))
    (propagated-inputs
     `(("perl-hash-merge" ,perl-hash-merge)
       ("perl-moo" ,perl-moo)
       ("perl-mro-compat" ,perl-mro-compat)
       ("perl-text-balanced" ,perl-text-balanced)))
    (home-page "https://metacpan.org/release/SQL-Abstract")
    (synopsis "Generate SQL from Perl data structures")
    (description "This module was inspired by the excellent DBIx::Abstract.
While based on the concepts used by DBIx::Abstract, the concepts used have
been modified to make the SQL easier to generate from Perl data structures.
The underlying idea is for this module to do what you mean, based on the data
structures you provide it, so that you don't have to modify your code every
time your data changes.")
    (license license:perl-license)))

(define-public perl-sql-abstract-classic
  (package
    (name "perl-sql-abstract-classic")
    (version "1.91")
    (source
     (origin
       (method url-fetch)
       (uri (string-append "mirror://cpan/authors/id/R/RI/RIBASUSHI/"
                           "SQL-Abstract-Classic-" version ".tar.gz"))
       (sha256
        (base32 "0a7g13hs3kdxrjn43sfli09mgsi9d6w0dfw6hlk268av17yisgaf"))))
    (build-system perl-build-system)
    (native-inputs
     `(("perl-test-deep" ,perl-test-deep)
       ("perl-test-exception" ,perl-test-exception)
       ("perl-test-warn" ,perl-test-warn)))
    (propagated-inputs
     `(("perl-mro-compat" ,perl-mro-compat)
       ("perl-sql-abstract" ,perl-sql-abstract)))
    (home-page "https://metacpan.org/release/SQL-Abstract-Classic")
    (synopsis "Generate SQL from Perl data structures")
    (description
     "This module is nearly identical to @code{SQL::Abstract} 1.81, and exists
to preserve the ability of users to opt into the new way of doing things in
later versions according to their own schedules.

It is an abstract SQL generation module based on the concepts used by
@code{DBIx::Abstract}, with several important differences, especially when it
comes to @code{WHERE} clauses.  These concepts were modified to make the SQL
easier to generate from Perl data structures.

The underlying idea is for this module to do what you mean, based on the data
structures you provide it.  You shouldn't have to modify your code every time
your data changes, as this module figures it out.")
    (license license:perl-license)))

(define-public perl-sql-splitstatement
  (package
    (name "perl-sql-splitstatement")
    (version "1.00020")
    (source
     (origin
       (method url-fetch)
       (uri (string-append "mirror://cpan/authors/id/E/EM/EMAZEP/"
                           "SQL-SplitStatement-" version ".tar.gz"))
       (sha256
        (base32
         "0bqg45k4c9qkb2ypynlwhpvzsl4ssfagmsalys18s5c79ps30z7p"))))
    (build-system perl-build-system)
    (native-inputs
     `(("perl-test-exception" ,perl-test-exception)))
    (propagated-inputs
     `(("perl-class-accessor" ,perl-class-accessor)
       ("perl-list-moreutils" ,perl-list-moreutils)
       ("perl-regexp-common" ,perl-regexp-common)
       ("perl-sql-tokenizer" ,perl-sql-tokenizer)))
    (home-page "https://metacpan.org/release/SQL-SplitStatement")
    (synopsis "Split SQL code into atomic statements")
    (description "This module tries to split any SQL code, even including
non-standard extensions, into the atomic statements it is composed of.")
    (license license:perl-license)))

(define-public perl-sql-tokenizer
  (package
    (name "perl-sql-tokenizer")
    (version "0.24")
    (source
     (origin
       (method url-fetch)
       (uri (string-append "mirror://cpan/authors/id/I/IZ/IZUT/"
                           "SQL-Tokenizer-" version ".tar.gz"))
       (sha256
        (base32
         "1qa2dfbzdlr5qqdam9yn78z5w3al5r8577x06qan8wv58ay6ka7s"))))
    (build-system perl-build-system)
    (home-page "https://metacpan.org/release/SQL-Tokenizer")
    (synopsis "SQL tokenizer")
    (description "SQL::Tokenizer is a tokenizer for SQL queries.  It does not
claim to be a parser or query verifier.  It just creates sane tokens from a
valid SQL query.")
    (license license:perl-license)))

(define-public unixodbc
  (package
   (name "unixodbc")
   (version "2.3.9")
   (source (origin
            (method url-fetch)
            (uri
             (string-append
              "ftp://ftp.unixodbc.org/pub/unixODBC/unixODBC-"
              version ".tar.gz"))
            (sha256
             (base32 "01xj65d02i3yjy7p9z08y9jakcs5szmz4rask868n7387nn3x0sj"))))
   (build-system gnu-build-system)
   (synopsis "Data source abstraction library")
   (description "Unixodbc is a library providing an API with which to access
data sources.  Data sources include SQL Servers and any software with an ODBC
Driver.")
   (license license:lgpl2.1+)
   ;; COPYING contains copy of lgpl2.1 - but copyright notices just say "LGPL"
   (home-page "http://www.unixodbc.org")))

(define-public unqlite
  (package
    (name "unqlite")
    (version "1.1.6")
    (source (origin
              (method url-fetch)
              ;; Contains bug fixes against the official release, and has an
              ;; autotooled build system.
              (uri (string-append "https://github.com/aidin36/tocc/releases/"
                                  "download/v1.0.0/"
                                  "unqlite-unofficial-" version ".tar.gz"))
              (sha256
               (base32
                "1sbpvhg15gadq0mpcy16q7k3rkg4b4dicpnn5xifpkpn02sqik3s"))))
    (build-system gnu-build-system)
    (arguments `(#:tests? #f))          ;No check target
    (home-page "https://www.unqlite.org")
    (synopsis "In-memory key/value and document store")
    (description
     "UnQLite is an in-process software library which implements a
self-contained, serverless, zero-configuration, transactional NoSQL
database engine.  UnQLite is a document store database similar to
MongoDB, Redis, CouchDB, etc. as well as a standard Key/Value store
similar to BerkeleyDB, LevelDB, etc.")
    (license license:bsd-2)))

(define-public redis
  (package
    (name "redis")
    (version "5.0.7")
    (source (origin
              (method url-fetch)
              (uri (string-append "http://download.redis.io/releases/redis-"
                                  version".tar.gz"))
              (sha256
               (base32
                "0ax8sf3vw0yadr41kzc04917scrg5wir1d94zmbz00b8pzm79nv1"))))
    (build-system gnu-build-system)
    (arguments
     '(#:tests? #f ; tests related to master/slave and replication fail
       #:phases (modify-phases %standard-phases
                  (delete 'configure))
       #:make-flags `("CC=gcc"
                      "MALLOC=libc"
                      "LDFLAGS=-ldl"
                      ,(string-append "PREFIX="
                                      (assoc-ref %outputs "out")))))
    (synopsis "Key-value cache and store")
    (description "Redis is an advanced key-value cache and store.  Redis
supports many data structures including strings, hashes, lists, sets, sorted
sets, bitmaps and hyperloglogs.")
    (home-page "https://redis.io/")
    (license license:bsd-3)))

(define-public kyotocabinet
  (package
    (name "kyotocabinet")
    (version "1.2.78")
    (source (origin
              (method url-fetch)
              (uri (string-append "https://fallabs.com/kyotocabinet/pkg/"
                                  "kyotocabinet-" version ".tar.gz"))
              (sha256
               (base32
                "1bxkf9kmcavq9rqridb8mvmrk3hj4447ffi24m2admsbm61n6k29"))))
    (build-system gnu-build-system)
    (arguments
     `(#:configure-flags
       (list
        "--disable-opt" ;"-march=native". XXX this also turns off -O0.
        (string-append "LDFLAGS=-Wl,-rpath="
                       (assoc-ref %outputs "out") "/lib"))))
    (inputs `(("zlib" ,zlib)))
    (home-page "https://fallabs.com/kyotocabinet/")
    (synopsis
     "Kyoto Cabinet is a modern implementation of the DBM database")
    (description
     "Kyoto Cabinet is a standalone file-based database that supports Hash
and B+ Tree data storage models.  It is a fast key-value lightweight
database and supports many programming languages.  It is a NoSQL database.")
    (license license:gpl3+)))

(define-public tokyocabinet
  (package
    (name "tokyocabinet")
    (version "1.4.48")
    (source
     (origin
       (method url-fetch)
       (uri (string-append "http://fallabs.com/tokyocabinet/"
                           name "-" version ".tar.gz"))
       (sha256
        (base32
         "140zvr0n8kvsl0fbn2qn3f2kh3yynfwnizn4dgbj47m975yg80x0"))))
    (build-system gnu-build-system)
    (arguments
     `(#:configure-flags
       (list "--enable-pthread" "--enable-off64" "--enable-fastest"
        (string-append "LDFLAGS=-Wl,-rpath="
                       (assoc-ref %outputs "out") "/lib"))))
    (inputs
     `(("zlib" ,zlib)))
    (home-page "http://fallabs.com/tokyocabinet/")
    (synopsis "Tokyo Cabinet is a modern implementation of the DBM database")
    (description
     "Tokyo Cabinet is a library of routines for managing a database.
The database is a simple data file containing records, each is a pair of a
key and a value.  Every key and value is serial bytes with variable length.
Both binary data and character string can be used as a key and a value.
There is neither concept of data tables nor data types.  Records are
organized in hash table, B+ tree, or fixed-length array.")
    (license license:lgpl2.1+)))

(define-public wiredtiger
  (package
    (name "wiredtiger")
    (version "2.9.1")
    (source (origin
              (method url-fetch)
              (uri (string-append
                    "http://source.wiredtiger.com/releases/wiredtiger-"
                    version ".tar.bz2"))
              (sha256
               (base32
                "0krwnb2zfbhvjaskwl875qzd3y626s84zcciq2mxr5c5riw3yh6s"))))
    (build-system gnu-build-system)
    (arguments
     '(#:configure-flags '("--enable-lz4" "--with-builtins=snappy,zlib")
       #:phases
       (modify-phases %standard-phases
         (add-before 'check 'disable-test/fops
           (lambda _
             ;; XXX: timed out after 3600 seconds of silence
             (substitute* "Makefile"
               (("test/fops") ""))
             #t)))))
    (inputs
     `(("lz4" ,lz4)
       ("zlib" ,zlib)
       ("snappy" ,snappy)))
    (home-page "http://source.wiredtiger.com/")
    (synopsis "NoSQL data engine")
    (description
     "WiredTiger is an extensible platform for data management.  It supports
row-oriented storage (where all columns of a row are stored together),
column-oriented storage (where columns are stored in groups, allowing for
more efficient access and storage of column subsets) and log-structured merge
trees (LSM), for sustained throughput under random insert workloads.")
    (license license:gpl3) ; or GPL-2
    ;; configure.ac: WiredTiger requires a 64-bit build.
    (supported-systems '("x86_64-linux" "mips64el-linux" "aarch64-linux"))))

(define-public wiredtiger-3
  (package
    (inherit wiredtiger)
    (name "wiredtiger")
    (version "3.1.0")
    (source (origin
              (method url-fetch)
              (uri (string-append "http://source.wiredtiger.com/releases/wiredtiger-"
                                  version ".tar.bz2"))
              (sha256
               (base32
                "014awypv579ascg4jbx4pndj2wld337m79yyzrzyr7hxrff139jx"))))))

(define-public guile-wiredtiger
  (package
    (name "guile-wiredtiger")
    (version "0.7.0")
    (source (origin
              (method git-fetch)
              (uri (git-reference
                    (url "https://framagit.org/a-guile-mind/guile-wiredtiger.git")
                    (commit "340ad4bc2ff4dcc6216a2f5c6f9172ca320ac66b")))
              (file-name (string-append name "-" version "-checkout"))
              (sha256
               (base32
                "15j36bvxxzil7qpwlmh1rffqpva3ynvrcpqhhqbj2c9208ayz595"))))
    (build-system gnu-build-system)
    (arguments
     '(#:parallel-tests? #f  ;; tests can't be run in parallel, yet.
       #:configure-flags
       (list (string-append "--with-libwiredtiger-prefix="
                            (assoc-ref %build-inputs "wiredtiger")))
       #:make-flags '("GUILE_AUTO_COMPILE=0")))
    (native-inputs
     `(("autoconf" ,autoconf)
       ("automake" ,automake)
       ("pkg-config" ,pkg-config)))
    (inputs
     `(("wiredtiger" ,wiredtiger-3)
       ("guile" ,guile-2.2)))
    (propagated-inputs
     `(("guile-bytestructures" ,guile-bytestructures)))
    (synopsis "WiredTiger bindings for GNU Guile")
    (description
     "This package provides Guile bindings to the WiredTiger ``NoSQL''
database.")
    (home-page "https://framagit.org/a-guile-mind/guile-wiredtiger")
    (license license:gpl3+)))

(define-public perl-db-file
 (package
  (name "perl-db-file")
  (version "1.855")
  (source
    (origin
      (method url-fetch)
      (uri (string-append "mirror://cpan/authors/id/P/PM/PMQS/DB_File-"
                          version ".tar.gz"))
      (sha256
        (base32 "0q599h7g4jkzks5dxf1zifx9k7l9vif26r2dlgkzxkg6bfif5zyr"))))
  (build-system perl-build-system)
  (inputs `(("bdb" ,bdb)))
  (native-inputs `(("perl-test-pod" ,perl-test-pod)))
  (arguments
     `(#:phases (modify-phases %standard-phases
                  (add-before
                   'configure 'modify-config.in
                   (lambda* (#:key inputs #:allow-other-keys)
                     (substitute* "config.in"
                       (("/usr/local/BerkeleyDB") (assoc-ref inputs "bdb")))
                     #t)))))
  (home-page "https://metacpan.org/release/DB_File")
  (synopsis "Perl5 access to Berkeley DB version 1.x")
  (description
    "The DB::File module provides Perl bindings to the Berkeley DB version 1.x.")
  (license license:perl-license)))

(define-public lmdb
  (package
    (name "lmdb")
    (version "0.9.26")
    (source
     (origin
       (method git-fetch)
       (uri (git-reference
             (url "https://git.openldap.org/openldap/openldap.git")
             (commit (string-append "LMDB_" version))))
       (file-name (git-file-name name version))
       (sha256
        (base32 "0323xwb2rqyrr9vr6gbxc2kl89drhqw0ifmyh9pg9qgqmymyhxdx"))))
    (build-system gnu-build-system)
    (arguments
     `(#:test-target "test"
       #:phases
       (modify-phases %standard-phases
         (replace 'configure
           (lambda* (#:key outputs #:allow-other-keys)
             (chdir "libraries/liblmdb")
             (substitute* "Makefile"
               (("/usr/local") (assoc-ref outputs "out")))
            #t)))))
    (home-page "https://symas.com/lmdb/")
    (synopsis "Lightning Memory-Mapped Database library")
    (description
     "The @dfn{Lightning Memory-Mapped Database} (LMDB) is a high-performance
transactional database.  Unlike more complex relational databases, LMDB handles
only key-value pairs (stored as arbitrary byte arrays) and relies on the
underlying operating system for caching and locking, keeping the code small and
simple.
The use of ‘zero-copy’ memory-mapped files combines the persistence of classic
disk-based databases with high read performance that scales linearly over
multiple cores.  The size of each database is limited only by the size of the
virtual address space — not physical RAM.")
    (license license:openldap2.8)))

(define-public lmdbxx
  (package
    (name "lmdbxx")
    (version "0.9.14.0")
    (source
     (origin
       (method git-fetch)
       (uri (git-reference
             (url "https://github.com/drycpp/lmdbxx")
             (commit version)))
       (file-name (git-file-name name version))
       (sha256
        (base32 "1jmb9wg2iqag6ps3z71bh72ymbcjrb6clwlkgrqf1sy80qwvlsn6"))))
    (arguments
     `(#:make-flags
       (list (string-append "PREFIX=" (assoc-ref %outputs "out")))
       #:phases
       (modify-phases %standard-phases
         (delete 'configure))))
    (build-system gnu-build-system)
    (inputs `(("lmdb" ,lmdb)))
    (home-page "http://lmdbxx.sourceforge.net")
    (synopsis "C++11 wrapper for the LMDB embedded B+ tree database library")
    (description "@code{lmdbxx} is a comprehensive @code{C++} wrapper for the
@code{LMDB} embedded database library, offering both an error-checked
procedural interface and an object-oriented resource interface with RAII
semantics.")
    (license license:unlicense)))

(define-public libpqxx
  (package
    (name "libpqxx")
    (version "4.0.1")
    (source (origin
              (method url-fetch)
              (uri (string-append
                    "http://pqxx.org/download/software/libpqxx/"
                    name "-" version ".tar.gz"))
              (sha256
               (base32
                "0f6wxspp6rx12fkasanb0z2g2gc8dhcfwnxagx8wwqbpg6ifsz09"))))
    (build-system gnu-build-system)
    (native-inputs
     `(("python" ,python-2)))
    (inputs `(("postgresql" ,postgresql)))
    (arguments
     `(#:tests? #f   ; # FAIL:  1
       #:phases
       (modify-phases %standard-phases
         (add-before 'configure 'fix-sed-command
           (lambda _
             ;; Newer sed versions error out if double brackets are not used.
             (substitute* "configure"
               (("\\[:space:\\]") "[[:space:]]"))
             #t)))))
    (synopsis "C++ connector for PostgreSQL")
    (description
     "Libpqxx is a C++ library to enable user programs to communicate with the
PostgreSQL database back-end.  The database back-end can be local or it may be
on another machine, accessed via TCP/IP.")
    (home-page "http://pqxx.org/")
    (license license:bsd-3)))

(define-public python-peewee
  (package
    (name "python-peewee")
    (version "3.14.0")
    (source
     (origin
       (method url-fetch)
       (uri (pypi-uri "peewee" version))
       (sha256
        (base32 "1yl49gxrg0c2x3n3r60z3lixw9am8b61s0477l9vjabhhx1yziar"))))
    (build-system python-build-system)
    (arguments
     `(#:tests? #f))                    ; fails to import test data
    (inputs
     `(("sqlite" ,sqlite)))
    (native-inputs
     `(("python-cython" ,python-cython)))
    (home-page "https://github.com/coleifer/peewee/")
    (synopsis "Small object-relational mapping utility")
    (description
     "Peewee is a simple and small ORM (object-relation mapping) tool.  Peewee
handles converting between pythonic values and those used by databases, so you
can use Python types in your code without having to worry.  It has built-in
support for sqlite, mysql and postgresql.  If you already have a database, you
can autogenerate peewee models using @code{pwiz}, a model generator.")
    (license license:expat)))

(define-public python2-peewee
  (package-with-python2 python-peewee))

(define-public python-tortoise-orm
  (package
    (name "python-tortoise-orm")
    (version "0.16.7")
    (source
     (origin
       (method url-fetch)
       (uri (pypi-uri "tortoise-orm" version))
       (sha256
        (base32
         "0wr7p4v0b16ypm9fcpwpl99kf491m6w3jkd13xcsgq13fy73fbqc"))))
    (build-system python-build-system)
    ;; Disable tests for now. They pull in a lot of dependencies.
    (arguments `(#:tests? #f))
    (native-inputs
     `(("python-asynctest" ,python-asynctest)
       ("python-nose2" ,python-nose2)))
    (propagated-inputs
     `(("python-aiosqlite" ,python-aiosqlite)
       ("python-pypika" ,python-pypika)
       ("python-ciso8601" ,python-ciso8601)
       ("python-typing-extensions"
        ,python-typing-extensions)))
    (home-page
     "https://github.com/tortoise/tortoise-orm")
    (synopsis
     "Easy async ORM for python, built with relations in mind")
    (description
     "Tortoise ORM is an easy-to-use asyncio ORM (Object Relational Mapper)
inspired by Django.  Tortoise ORM was build with relations in mind and
admiration for the excellent and popular Django ORM.  It’s engraved in its
design that you are working not with just tables, you work with relational
data.")
    (license license:asl2.0)))

(define-public sqlcipher
  (package
    (name "sqlcipher")
    (version "3.4.2")
    (source
     (origin
       (method url-fetch)
       (uri (string-append "https://github.com/sqlcipher/" name
                           "/archive/v" version ".tar.gz"))
       (sha256
        (base32 "1nxarwbci8jx99f1d0y1ivxcv25s78l1p7q6qy28lkpkcx8pm2b9"))
       (file-name (string-append name "-" version ".tar.gz"))))
    (build-system gnu-build-system)
    (inputs
     `(("libcrypto" ,openssl)
       ("libtcl8.6" ,tcl))) ; required for running the tests
    (native-inputs
     `(("tcl" ,tcl)))
    (arguments
     '(#:configure-flags
       '("--enable-tempstore=yes"
         "CFLAGS=-DSQLITE_HAS_CODEC -DSQLITE_ENABLE_FTS3"
         "LDFLAGS=-lcrypto -ltcl8.6"
         "--disable-tcl")
       ;; tests cannot be run from the Makefile
       ;; see: <https://github.com/sqlcipher/sqlcipher/issues/172>
       #:test-target "testfixture"
       #:phases
       (modify-phases %standard-phases
         (add-before 'check 'build-test-runner
           (assoc-ref %standard-phases 'check))
         (replace 'check
           (lambda _
             (invoke "./testfixture" "test/crypto.test"))))))
    (home-page "https://www.zetetic.net/sqlcipher/")
    (synopsis
     "Library providing transparent encryption of SQLite database files")
    (description "SQLCipher is an implementation of SQLite, extended to
provide transparent 256-bit AES encryption of database files.  Pages are
encrypted before being written to disk and are decrypted when read back.  It’s
well suited for protecting embedded application databases and for mobile
development.")
    ;; The source files
    ;; src/{crypto.c,crypto_impl.c,crypto.h,crypto_cc.c,crypto_libtomcrypt.c},
    ;; src/{crypto_openssl.c,sqlcipher.h}, tool/crypto-speedtest.tcl,
    ;; test/crypto.test are licensed under a 3-clause BSD license. All other
    ;; source files are in the public domain.
    (license (list license:public-domain license:bsd-3))))

(define-public python-pyodbc-c
  (package
    (name "python-pyodbc-c")
    (version "3.1.4")
    (source
     (origin
       (method url-fetch)
       (uri (string-append "https://gitlab.com/daym/pyodbc-c/repository/"
                           "archive.tar.gz?ref=v" version))
       (sha256
        (base32
         "05aq2297k779xidmxcwkrrxjvj1bh2q7d9a1rcjv6zr15y764ga9"))
       (file-name (string-append name "-" version ".tar.gz"))))
    (build-system python-build-system)
    (inputs
     `(("unixodbc" ,unixodbc)))
    (arguments
     `(;; No unit tests exist.
       #:tests? #f))
    (home-page "https://github.com/mkleehammer/pyodbc")
    (synopsis "Python ODBC Library")
    (description "@code{python-pyodbc-c} provides a Python DB-API driver
for ODBC.")
    (license (license:x11-style "file://LICENSE.TXT"))))

(define-public python2-pyodbc-c
  (package-with-python2 python-pyodbc-c))

(define-public python-pyodbc
  (package
    (name "python-pyodbc")
    (version "4.0.30")
    (source
     (origin
       (method url-fetch)
       (uri (pypi-uri "pyodbc" version))
       (sha256
        (base32 "0skjpraar6hcwsy82612bpj8nw016ncyvvq88j5syrikxgp5saw5"))
       (file-name (string-append name "-" version ".tar.gz"))))
    (build-system python-build-system)
    (inputs
     `(("unixodbc" ,unixodbc)))
    (arguments
     `(#:tests? #f))                    ; no unit tests exist
    (home-page "https://github.com/mkleehammer/pyodbc")
    (synopsis "Python ODBC Library")
    (description "@code{python-pyodbc} provides a Python DB-API driver
for ODBC.")
    (license (license:x11-style "file:///LICENSE.TXT"))))

(define-public python2-pyodbc
  (package-with-python2 python-pyodbc))

(define-public mdbtools
  (package
    (name "mdbtools")
    (version "0.7.1")
    (source
     (origin
       (method git-fetch)
       (uri (git-reference
             (url "https://github.com/brianb/mdbtools")
             (commit version)))
       (file-name (git-file-name name version))
       (sha256
        (base32
         "0gwcpp9y09xhs21g7my2fs8ncb8i6ahlyixcx8jd3q97jbzj441l"))))
    (build-system gnu-build-system)
    (inputs
     `(("glib" ,glib)))
    (native-inputs
     `(("autoconf" ,autoconf)
       ("automake" ,automake)
       ("libtool" ,libtool)
       ("pkg-config" ,pkg-config)
       ("txt2man" ,txt2man)
       ("which" ,which)))
    (home-page "http://mdbtools.sourceforge.net/")
    (synopsis "Read Microsoft Access databases")
    (description "MDB Tools is a set of tools and applications to read the
proprietary MDB file format used in Microsoft's Access database package.  This
includes programs to export schema and data from Microsoft's Access database
file format to other databases such as MySQL, Oracle, Sybase, PostgreSQL,
etc., and an SQL engine for performing simple SQL queries.")
    (license (list license:lgpl2.0
                   license:gpl2+))))

(define-public python-lmdb
  (package
    (name "python-lmdb")
    (version "1.0.0")
    (source (origin
              (method url-fetch)
              (uri (pypi-uri "lmdb" version))
              (sha256
               (base32
                "1di1gj2agbxwqqwrpk4w58dpfah0kl10ha20s63dlqdd1bgzydj1"))
              (modules '((guix build utils)))
              (snippet
               ;; Delete bundled lmdb source files.
               '(begin
                  (for-each delete-file (list "lib/lmdb.h"
                                              "lib/mdb.c"
                                              "lib/midl.c"
                                              "lib/midl.h"))
                  #t))))
    (build-system python-build-system)
    (inputs
     `(("lmdb" ,lmdb)))
    (arguments
     `(#:phases
       (modify-phases %standard-phases
         (add-before 'build 'use-system-lmdb
           (lambda* (#:key inputs #:allow-other-keys)
             (let ((lmdb (assoc-ref inputs "lmdb")))
               (setenv "LMDB_PURE" "set") ; don't apply env-copy-txn.patch
               (setenv "LMDB_FORCE_SYSTEM" "set")
               (setenv "LMDB_INCLUDEDIR" (string-append lmdb "/include"))
               (setenv "LMDB_LIBDIR" (string-append lmdb "/lib"))
               #t))))
       ;; Tests fail with: ‘lmdb.tool: Please specify environment (--env)’.
       #:tests? #f))
    (home-page "https://github.com/dw/py-lmdb")
    (synopsis "Python binding for the ‘Lightning’ database (LMDB)")
    (description
     "python-lmdb or py-lmdb is a Python binding for the @dfn{Lightning
Memory-Mapped Database} (LMDB), a high-performance key-value store.")
    (license
     (list license:openldap2.8
           ;; ‘lib/win32/inttypes.h’ and ‘lib/win32-stdint/stdint.h’ are BSD-3,
           ;; but not actually needed on platforms currently supported by Guix.
           license:bsd-3))))

(define-public python-orator
  (package
    (name "python-orator")
    (version "0.9.9")
    (source (origin
              (method url-fetch)
              (uri (pypi-uri "orator" version))
              (sha256
               (base32
                "0mbgybz63ryhr9p1f4glnls5c57jp6il3dw0kf97f3pj80687rvg"))))
    (build-system python-build-system)
    ;; FIXME: Tests are not distributed with PyPI, and the repository
    ;; does not contain setup.py.  How to test?
    (arguments '(#:tests? #f))
    (propagated-inputs
     `(("python-backpack" ,python-backpack)
       ("python-blinker" ,python-blinker)
       ("python-cleo" ,python-cleo)
       ("python-faker" ,python-faker)
       ("python-inflection" ,python-inflection)
       ("python-lazy-object-proxy" ,python-lazy-object-proxy)
       ("python-pendulum" ,python-pendulum)
       ("python-pyaml" ,python-pyaml)
       ("python-pygments" ,python-pygments)
       ("python-pyyaml" ,python-pyyaml)
       ("python-simplejson" ,python-simplejson)
       ("python-six" ,python-six)
       ("python-wrapt" ,python-wrapt)))
    (home-page "https://orator-orm.com/")
    (synopsis "ActiveRecord ORM for Python")
    (description
     "Orator provides a simple ActiveRecord-like Object Relational Mapping
implementation for Python.")
    (license license:expat)
    (properties `((python2-variant . ,(delay python2-orator))))))

(define-public python2-orator
  (package-with-python2 (strip-python2-variant python-orator)))

(define-public virtuoso-ose
  (package
    (name "virtuoso-ose")
    (version "7.2.5")
    (source
     (origin
       (method url-fetch)
       (uri (string-append
             "https://github.com/openlink/virtuoso-opensource/releases/"
             "download/v" version "/virtuoso-opensource-" version ".tar.gz"))
       (sha256
        (base32 "0r1xakclkfi69pzh8z2k16z3x0m49pxp764icj0ad4w4bb97fr42"))))
    (build-system gnu-build-system)
    (arguments
     `(#:tests? #f ; Tests require a network connection.
       ;; TODO: Removing the libsrc/zlib source directory breaks the build.
       ;; This indicates that the internal zlib code may still be used.
       #:configure-flags '("--without-internal-zlib"
                           "--with-readline"
                           "--enable-static=no")
       #:phases
       (modify-phases %standard-phases
         ;; Even with "--enable-static=no", "libvirtuoso-t.a" is left in
         ;; the build output.  The following phase removes it.
         (add-after 'install 'remove-static-libs
           (lambda* (#:key outputs #:allow-other-keys)
             (let ((lib (string-append (assoc-ref outputs "out") "/lib")))
               (for-each (lambda (file)
                           (delete-file (string-append lib "/" file)))
                         '("libvirtuoso-t.a"
                           "libvirtuoso-t.la"))))))))
    (inputs
     `(("openssl" ,openssl-1.0)
       ("net-tools" ,net-tools)
       ("readline" ,readline)
       ("zlib" ,zlib)))
    (home-page "http://vos.openlinksw.com/owiki/wiki/VOS/")
    (synopsis "Multi-model database system")
    (description "Virtuoso is a scalable cross-platform server that combines
relational, graph, and document data management with web application server
and web services platform functionality.")
    ;; configure: error: ... can only be build on 64bit platforms
    (supported-systems '("x86_64-linux" "mips64el-linux" "aarch64-linux"))
    (license license:gpl2)))

(define-public python-ccm
  (package
    (name "python-ccm")
    (version "2.1.6")
    (source
     (origin
       (method url-fetch)
       (uri (pypi-uri "ccm" version))
       (sha256
        (base32
         "177dfxsmk3k4cih6fh6v8d91bh4nqx7ns6pc07w7m7i3cvdx3c8n"))))
    (build-system python-build-system)
    (propagated-inputs
     `(("python-pyyaml" ,python-pyyaml)
       ;; Not listed in setup.py, but used in ccmlib/node.py for full
       ;; functionality
       ("python-psutil" ,python-psutil)
       ("python-six" ,python-six)))
    (home-page "https://github.com/pcmanus/ccm")
    (synopsis "Cassandra Cluster Manager for Apache Cassandra clusters on
localhost")
    (description "Cassandra Cluster Manager is a development tool for testing
local Cassandra clusters. It creates, launches and removes Cassandra clusters
on localhost.")
    (license license:asl2.0)))

(define-public python2-ccm
  (package-with-python2 python-ccm))

(define-public python2-pysqlite
  (package
    (name "python2-pysqlite")
    (version "2.8.3")
    (source
     (origin
      (method url-fetch)
      (uri (pypi-uri "pysqlite" version))
      (sha256
       (base32
        "1424gwq9sil2ffmnizk60q36vydkv8rxs6m7xs987kz8cdc37lqp"))))
    (build-system python-build-system)
    (inputs
     `(("sqlite" ,sqlite)))
    (arguments
     `(#:python ,python-2 ; incompatible with Python 3
       #:tests? #f)) ; no test target
    (home-page "https://github.com/ghaering/pysqlite")
    (synopsis "SQLite bindings for Python")
    (description
     "Pysqlite provides SQLite bindings for Python that comply to the
Database API 2.0T.")
    (license license:zlib)))

(define-public python-sqlalchemy
  (package
    (name "python-sqlalchemy")
    (version "1.3.20")
    (source
     (origin
      (method url-fetch)
      (uri (pypi-uri "SQLAlchemy" version))
      (sha256
       (base32 "18b9am7bsqc4nj3d2h5r93i002apczxfvpfpcqbd6f0385zmrwnj"))))
    (build-system python-build-system)
    (native-inputs
     `(("python-cython" ,python-cython) ; for C extensions
       ("python-pytest" ,python-pytest)
       ("python-mock"   ,python-mock))) ; for tests
    (arguments
     `(#:phases
       (modify-phases %standard-phases
         (replace 'check
           (lambda _ (invoke "py.test"))))))
    (home-page "https://www.sqlalchemy.org")
    (synopsis "Database abstraction library")
    (description
     "SQLAlchemy is the Python SQL toolkit and Object Relational Mapper that
gives application developers the full power and flexibility of SQL.  It
provides a full suite of well known enterprise-level persistence patterns,
designed for efficient and high-performing database access, adapted into a
simple and Pythonic domain language.")
    (license license:x11)))

(define-public python2-sqlalchemy
  (package-with-python2 python-sqlalchemy))

(define-public python-sqlalchemy-utils
  (package
    (name "python-sqlalchemy-utils")
    (version "0.32.21")
    (source
      (origin
        (method url-fetch)
        (uri (pypi-uri "SQLAlchemy-Utils" version))
        (sha256
         (base32
          "1myn71dn8j74xglyh46f12sh8ywb7j0j732rzwq70kvwwnq32m73"))))
    (build-system python-build-system)
    (arguments
     '(#:tests? #f)) ; FIXME: Many tests require a running database server.
       ;; #:phases
       ;; (modify-phases %standard-phases
       ;;   (replace 'check
       ;;     (lambda _
       ;;       (zero? (system* "py.test" "sqlalchemy_utils" "tests")))))
    (propagated-inputs
     `(("python-six" ,python-six)
       ("python-sqlalchemy" ,python-sqlalchemy)))
    (native-inputs
     `(("python-dateutil" ,python-dateutil)
       ("python-flexmock" ,python-flexmock)
       ("python-psycopg2" ,python-psycopg2)
       ("python-pytest" ,python-pytest)
       ("python-pytz" ,python-pytz)))
    (home-page "https://github.com/kvesteri/sqlalchemy-utils")
    (synopsis "Various utility functions for SQLAlchemy")
    (description
     "SQLAlchemy-utils provides various utility functions and custom data types
for SQLAlchemy.  SQLAlchemy is an SQL database abstraction library for Python.

You might also want to install the following optional dependencies:
@enumerate
@item @code{python-passlib}
@item @code{python-babel}
@item @code{python-cryptography}
@item @code{python-pytz}
@item @code{python-psycopg2}
@item @code{python-furl}
@item @code{python-flask-babel}
@end enumerate
")
    (license license:bsd-3)))

(define-public python2-sqlalchemy-utils
  (package-with-python2 python-sqlalchemy-utils))

(define-public python-alchemy-mock
  (package
    (name "python-alchemy-mock")
    (version "0.4.3")
    (home-page "https://github.com/miki725/alchemy-mock")
    (source (origin
              (method url-fetch)
              (uri (pypi-uri "alchemy-mock" version))
              (sha256
               (base32
                "0ylxygl3bcdapzz529n8wgk7vx9gjwb3ism564ypkpd7dbsw653r"))))
    (build-system python-build-system)
    (arguments
     '(#:phases (modify-phases %standard-phases
                  (replace 'check
                    (lambda _
                      ;; Create pytest.ini that adds doctest options to
                      ;; prevent test failure.  Taken from tox.ini.
                      (call-with-output-file "pytest.ini"
                        (lambda (port)
                          (format port "[pytest]
doctest_optionflags=IGNORE_EXCEPTION_DETAIL
")))
                      (invoke "pytest" "-vv" "--doctest-modules"
                              "alchemy_mock/"))))))
    (native-inputs
     `(("python-mock" ,python-mock)
       ("python-pytest" ,python-pytest)))
    (propagated-inputs
     `(("python-six" ,python-six)
       ("python-sqlalchemy" ,python-sqlalchemy)))
    (synopsis "Mock helpers for SQLAlchemy")
    (description
     "This package provides mock helpers for SQLAlchemy that makes it easy
to mock an SQLAlchemy session while preserving the ability to do asserts.

Normally Normally SQLAlchemy's expressions cannot be easily compared as
comparison on binary expression produces yet another binary expression, but
this library provides functions to facilitate such comparisons.")
    (license license:expat)))

(define-public python-alembic
  (package
    (name "python-alembic")
    (version "1.4.3")
    (source
     (origin
       (method url-fetch)
       (uri (pypi-uri "alembic" version))
       (sha256
        (base32 "0if2dgb088clk738p26bwk50735h6jpd2kacdgc5capv2hiz6d2k"))))
    (build-system python-build-system)
    (arguments
     '(#:phases (modify-phases %standard-phases
                  (replace 'check
                    (lambda _
                      (invoke "pytest" "-vv"))))))
    (native-inputs
     `(("python-mock" ,python-mock)
       ("python-pytest-cov" ,python-pytest-cov)))
    (propagated-inputs
     `(("python-dateutil" ,python-dateutil)
       ("python-sqlalchemy" ,python-sqlalchemy)
       ("python-mako" ,python-mako)
       ("python-editor" ,python-editor)))
    (home-page "https://bitbucket.org/zzzeek/alembic")
    (synopsis "Database migration tool for SQLAlchemy")
    (description
     "Alembic is a lightweight database migration tool for usage with the
SQLAlchemy Database Toolkit for Python.")
    (license license:expat)))

(define-public python2-alembic
  (package-with-python2 python-alembic))

(define-public python-pickleshare
  (package
    (name "python-pickleshare")
    (version "0.7.5")
    (source
     (origin
       (method url-fetch)
       (uri (pypi-uri "pickleshare" version))
       (sha256
        (base32 "1jmghg3c53yp1i8cm6pcrm280ayi8621rwyav9fac7awjr3kss47"))))
    (build-system python-build-system)
    (arguments
     `(#:phases (modify-phases %standard-phases
                  (replace 'check
                    (lambda _
                      (invoke "pytest"))))))
    (native-inputs
     `(("python-pytest" ,python-pytest)))
    (home-page "https://github.com/vivainio/pickleshare")
    (synopsis "Tiny key value database with concurrency support")
    (description
     "PickleShare is a small ‘shelve’-like datastore with concurrency support.
Like shelve, a PickleShareDB object acts like a normal dictionary.  Unlike
shelve, many processes can access the database simultaneously.  Changing a
value in database is immediately visible to other processes accessing the same
database.  Concurrency is possible because the values are stored in separate
files.  Hence the “database” is a directory where all files are governed by
PickleShare.")
    (properties `((python2-variant . ,(delay python2-pickleshare))))
    (license license:expat)))

(define-public python2-pickleshare
  (let ((pickleshare (package-with-python2
                      (strip-python2-variant python-pickleshare))))
    (package (inherit pickleshare)
      (propagated-inputs `(("python2-pathlib2" ,python2-pathlib2)
                           ,@(package-propagated-inputs pickleshare))))))

(define-public python-apsw
  (package
    (name "python-apsw")
    (version "3.31.1-r1")
    (source
      (origin
        (method url-fetch)
        (uri (string-append "https://github.com/rogerbinns/apsw/releases"
                            "/download/" version "/apsw-" version ".zip"))
        (sha256
          (base32
           "1gap5lr6c7bp134nzvfwr693i6d0fqyaysg3ms2cayjldv616yfx"))))
    (build-system python-build-system)
    (native-inputs
     `(("unzip" ,unzip)))
    (inputs
     `(("sqlite" ,sqlite)))
    (arguments
     `(#:phases
       (modify-phases %standard-phases
         (replace 'build
           (lambda _
             (invoke "python" "setup.py" "build" "--enable-all-extensions")
             #t))
         (add-after 'build 'build-test-helper
           (lambda _
             (invoke "gcc" "-fPIC" "-shared" "-o" "./testextension.sqlext"
                     "-I." "-Isqlite3" "src/testextension.c")
             #t))
         (replace 'check
           (lambda* (#:key inputs outputs #:allow-other-keys)
             (add-installed-pythonpath inputs outputs)
             (invoke "python" "setup.py" "test")
             #t)))))
    (home-page "https://github.com/rogerbinns/apsw/")
    (synopsis "Another Python SQLite Wrapper")
    (description "APSW is a Python wrapper for the SQLite
embedded relational database engine.  In contrast to other wrappers such as
pysqlite it focuses on being a minimal layer over SQLite attempting just to
translate the complete SQLite API into Python.")
    (license license:zlib)))

(define-public python2-apsw
  (package-with-python2 python-apsw))

(define-public python-aiosqlite
  (package
    (name "python-aiosqlite")
    (version "0.12.0")
    (source
     (origin
       (method url-fetch)
       (uri (pypi-uri "aiosqlite" version))
       (sha256
        (base32
         "1w8248yz85xyzvvh4jaxnc59fqil45aka6h82kn1rcih4rjxbnn1"))))
    (build-system python-build-system)
    (native-inputs
     `(("python-aiounittest" ,python-aiounittest)))
    (home-page "https://github.com/jreese/aiosqlite")
    (synopsis
     "Asyncio bridge for sqlite3")
    (description
     "The package aiosqlite replicates the standard sqlite3 module, but with
async versions of all the standard connection and cursor methods, and context
managers for automatically closing connections.")
    (license license:expat)))

(define-public python2-neo4j-driver
  (package
    (name "python2-neo4j-driver")
    ;; NOTE: When upgrading to 1.5.0, please add a python3 variant.
    (version "1.4.0")
    (source (origin
              (method url-fetch)
              (uri (pypi-uri "neo4j-driver" version))
              (sha256
               (base32
                "011r1vh182p8mm83d8dz9rfnc3l7rf7fd00cyrbyfzi71jmc4g98"))))
    (build-system python-build-system)
    (arguments
     `(#:python ,python-2))
    (home-page "https://neo4j.com/developer/python/")
    (synopsis "Neo4j driver code written in Python")
    (description "This package provides the Neo4j Python driver that connects
to the database using Neo4j's binary protocol.  It aims to be minimal, while
being idiomatic to Python.")
    (license license:asl2.0)))

(define-public python2-py2neo
  (package
    (name "python2-py2neo")
    (version "3.1.2")
    (source (origin
              (method url-fetch)
              (uri (pypi-uri "py2neo" version))
              (sha256
               (base32
                "1f1q95vqcvlc3nsc33p841swnjdcjazddlq2dzi3qfnjqjrajxw1"))))
    (build-system python-build-system)
    (arguments
     `(#:python ,python-2))
    (home-page "https://py2neo.org")
    (synopsis "Library and toolkit for working with Neo4j in Python")
    (description "This package provides a client library and toolkit for
working with Neo4j from within Python applications and from the command
line.  The core library has no external dependencies and has been carefully
designed to be easy and intuitive to use.")
    (license license:asl2.0)))

(define-public python-psycopg2
  (package
    (name "python-psycopg2")
    (version "2.8.6")
    (source
     (origin
       (method url-fetch)
       (uri (pypi-uri "psycopg2" version))
       (sha256
        (base32 "0hzmk6b1hb5riqkljr5xics6p4zbvmis6knbczb7zhq7273zc8zv"))))
    (build-system python-build-system)
    (arguments
     ;; Tests would require a postgresql database "psycopg2_test"
     ;; and a running postgresql database management service.
     `(#:tests? #f)) ; TODO re-enable after providing a test-db.
    (inputs
     `(("postgresql" ,postgresql))) ; libpq
    (home-page "http://initd.org/psycopg/")
    (synopsis "Python PostgreSQL adapter")
    (description
     "psycopg2 is a thread-safe PostgreSQL adapter that implements DB-API
2.0.")
    (license license:lgpl3+)))

(define-public python2-psycopg2
  (package-with-python2 python-psycopg2))

(define-public python-sadisplay
  (package
    (name "python-sadisplay")
    (version "0.4.8")
    (source
      (origin
        (method url-fetch)
        (uri (pypi-uri "sadisplay" version))
      (sha256
        (base32
          "01d9lxhmgpb68gy8rd6zj6fcwp84n2qq210n1qsk3qbsir79bzh4"))))
    (build-system python-build-system)
    (propagated-inputs
      `(("python-sqlalchemy" ,python-sqlalchemy)))
    (native-inputs
     ;; For tests.
      `(("python-nose" ,python-nose)))
    (home-page "https://bitbucket.org/estin/sadisplay")
    (synopsis "SQLAlchemy schema displayer")
    (description "This package provides a program to build Entity
Relationship diagrams from a SQLAlchemy model (or directly from the
database).")
    (license license:bsd-3)))

(define-public python2-sadisplay
  (package-with-python2 python-sadisplay))

(define-public yoyo-migrations
  (package
    (name "yoyo-migrations")
    (version "7.2.0")
    (source
     (origin
       ;; We use the upstream repository, as the tests are not included in the
       ;; PyPI releases.
       (method hg-fetch)
       (uri (hg-reference
             (url "https://hg.sr.ht/~olly/yoyo")
             (changeset (string-append "v" version "-release"))))
       (file-name (string-append name "-" version "-checkout"))
       (sha256
        (base32 "0q2z9bgdj3wyix7yvqsayfs21grp5av8ilh411lgmjhigszkvhcq"))))
    (build-system python-build-system)
    (arguments
     ;; XXX: Tests require a connection to some pgsql database and psycopg
     ;; fails to connect to it.
     '(#:tests? #f))
    (propagated-inputs
     `(("python-sqlparse" ,python-sqlparse)
       ("python-tabulate" ,python-tabulate)))
    (home-page "https://ollycope.com/software/yoyo/latest/")
    (synopsis "Database migrations with SQL")
    (description
     "Yoyo is a database schema migration tool.  Migrations are written as SQL
files or Python scripts that define a list of migration steps.")
    (license license:asl2.0)))

(define-public python-mysqlclient
  (package
    (name "python-mysqlclient")
    (version "2.0.1")
    (source
     (origin
       (method url-fetch)
       (uri (pypi-uri "mysqlclient" version))
       (sha256
        (base32
         "1rf5l8hazs3v18hmcrm90z3hi9wxv553ipwd5l6kj8j7l6p7abzv"))))
    (build-system python-build-system)
    (arguments '(#:tests? #f))          ;XXX: requires a live database
    (inputs
     `(("mysql-dev" ,mariadb "dev")))
    (home-page "https://github.com/PyMySQL/mysqlclient-python")
    (synopsis "MySQLdb is an interface to the popular MySQL database server for Python")
    (description "MySQLdb is an interface to the popular MySQL database server
for Python.  The design goals are:
@enumerate
@item Compliance with Python database API version 2.0 [PEP-0249],
@item Thread-safety,
@item Thread-friendliness (threads will not block each other).
@end enumerate")
    (license license:gpl2)))

(define-public python-hiredis
  (package
    (name "python-hiredis")
    (version "0.2.0")
    (source
     (origin
       (method url-fetch)
       (uri (pypi-uri "hiredis" version))
       (sha256
        (base32
         "1dfm2k9l9zar9nw9fwmm74zrgraxdxs04vx9li56fjcf289qx5fa"))))
    (build-system python-build-system)
    (arguments
     ;; no tests
     `(#:tests? #f))
    (home-page "https://github.com/redis/hiredis-py")
    (synopsis "Python extension that wraps protocol parsing code in hiredis")
    (description "Python-hiredis is a python extension that wraps protocol
parsing code in hiredis.  It primarily speeds up parsing of multi bulk replies.")
    (license license:bsd-3)))

(define-public python2-hiredis
  (package-with-python2 python-hiredis))

(define-public python-fakeredis
  (package
    (name "python-fakeredis")
    (version "1.2.1")
    (source
     (origin
       (method url-fetch)
       (uri (pypi-uri "fakeredis" version))
       (sha256
        (base32
         "1s12mn4q4hz7402139khn9fx56kibj7nn0d6w81hn0zs07b90wpc"))))
    (build-system python-build-system)
    (arguments
     ;; no tests
     `(#:tests? #f))
    (propagated-inputs
      `(("python-sortedcontainers" ,python-sortedcontainers)))
    (home-page "https://github.com/jamesls/fakeredis")
    (synopsis "Fake implementation of redis API for testing purposes")
    (description
     "Fakeredis is a pure-Python implementation of the redis-py Python client
that simulates talking to a redis server.  It was created for a single purpose:
to write unit tests.

Setting up redis is not hard, but one often wants to write unit tests that don't
talk to an external server such as redis.  This module can be used as a
reasonable substitute.")
    (license license:bsd-3)))

(define-public python2-fakeredis
  (package-with-python2 python-fakeredis))

(define-public python-redis
  (package
    (name "python-redis")
    (version "3.5.3")
    (source
     (origin
       (method url-fetch)
       (uri (pypi-uri "redis" version))
       (sha256
        (base32 "18h5b87g15x3j6pb1h2q27ri37p2qpvc9n2wgn5yl3b6m3y0qzhf"))))
    (build-system python-build-system)
    ;; Tests require a running Redis server.
    (arguments '(#:tests? #f))
    ;; As long as we are not running test, we do not need this input :-)
    ;;(native-inputs
    ;; `(("python-pytest" ,python-pytest)))
    (home-page "https://github.com/andymccurdy/redis-py")
    (synopsis "Redis Python client")
    (description
     "This package provides a Python interface to the Redis key-value store.")
    (license license:expat)))

(define-public python2-redis
  (package-with-python2 python-redis))

(define-public python-rq
  (package
    (name "python-rq")
    (version "1.5.2")
    (source
     (origin
       (method git-fetch)
       (uri (git-reference
             (url "https://github.com/rq/rq")
             (commit (string-append "v" version))))
       (file-name (git-file-name name version))
       (sha256
        (base32 "0ikqmpq0g1qiqwd7ar1286l4hqjb6aj2wr844gihhb8ijzwhp8va"))))
    (build-system python-build-system)
    (arguments
     '(#:phases (modify-phases %standard-phases
                  (add-before 'check 'start-redis
                    (lambda _
                      (invoke "redis-server" "--daemonize" "yes")))
                  (replace 'check
                    (lambda* (#:key outputs #:allow-other-keys)
                      (let ((out (assoc-ref outputs "out")))
                        ;; Drop test that needs the SDK for Sentry.io.
                        (delete-file "tests/test_sentry.py")
                        ;; Ensure 'rq' and 'rqworker' ends up on PATH.
                        (setenv "PATH" (string-append out "/bin:"
                                                      (getenv "PATH")))
                        (invoke "pytest" "-vv")))))))
    (native-inputs
     `(("python-mock" ,python-mock)
       ("python-pytest" ,python-pytest)
       ("redis" ,redis)))
    (propagated-inputs
     `(("python-click" ,python-click)
       ("python-redis" ,python-redis)))
    (home-page "https://python-rq.org/")
    (synopsis "Simple job queues for Python")
    (description
     "RQ (Redis Queue) is a simple Python library for queueing jobs and
processing them in the background with workers.  It is backed by Redis and it
is designed to have a low barrier to entry.")
    (license license:bsd-2)))

(define-public python2-rq
  (package-with-python2 python-rq))

(define-public python-rq-scheduler
  (package
    (name "python-rq-scheduler")
    (version "0.10.0")
    (home-page "https://github.com/rq/rq-scheduler")
    (source (origin
              (method git-fetch)
              (uri (git-reference
                    (url home-page)
                    (commit (string-append "v" version))))
              (file-name (git-file-name name version))
              (sha256
               (base32
                "0xg6yazqs5kbr2ayvhvljs1h5vgx5k5dds613fmhswln7gglf9hk"))))
    (build-system python-build-system)
    (arguments
     '(#:phases (modify-phases %standard-phases
                  (add-before 'check 'start-redis
                    (lambda _
                      (invoke "redis-server" "--daemonize" "yes")))
                  (replace 'check
                    (lambda _
                      (substitute* "run_tests.py"
                        (("/usr/bin/env")
                         (which "env")))
                      (invoke "./run_tests.py"))))))
    (native-inputs
     `(("redis" ,redis)
       ("which" ,which)))
    (propagated-inputs
     `(("python-croniter" ,python-croniter)
       ("python-rq" ,python-rq)))
    (synopsis "Job scheduling capabilities for RQ (Redis Queue)")
    (description
     "This package provides job scheduling capabilities to @code{python-rq}
(Redis Queue).")
    (license license:expat)))

(define-public python-trollius-redis
  (package
    (name "python-trollius-redis")
    (version "0.1.4")
    (source
      (origin
        (method url-fetch)
        (uri (pypi-uri "trollius_redis" version))
        (sha256
         (base32
          "0k3vypszmgmaipgw9xscvgm79h2zd6p6ci8gdp5sxl6g5kbqr9fy"))))
    (build-system python-build-system)
    ;; TODO: Tests require packaging 'hiredis'.
    (arguments '(#:tests? #f))
    (home-page "https://github.com/benjolitz/trollius-redis")
    (synopsis "Port of asyncio-redis to trollius")
    (description "@code{trollius-redis} is a Redis client for Python
  trollius.  It is an asynchronous IO (PEP 3156) implementation of the
  Redis protocol.")
    (license license:bsd-2)))

(define-public python2-trollius-redis
  (package-with-python2 python-trollius-redis))

(define-public python-sqlparse
  (package
    (name "python-sqlparse")
    (version "0.3.1")
    (source (origin
              (method url-fetch)
              (uri (pypi-uri "sqlparse" version))
              (sha256
               (base32
                "0j652a6z7bdf6c77aczfn8m8b2nsr1bcqq48wzghf8vi6wvj0qp1"))))
    (build-system python-build-system)
    (arguments
     `(#:phases
       (modify-phases %standard-phases
         (replace 'check
           (lambda _ (invoke "py.test"))))))
    (native-inputs
     `(("python-pytest" ,python-pytest)))
    (home-page "https://github.com/andialbrecht/sqlparse")
    (synopsis "Non-validating SQL parser")
    (description "Sqlparse is a non-validating SQL parser for Python.  It
provides support for parsing, splitting and formatting SQL statements.")
    (license license:bsd-3)))

(define-public python2-sqlparse
  (package-with-python2 python-sqlparse))

(define-public python-sql
  (package
    (name "python-sql")
    (version "1.0.0")
    (source
     (origin
       (method url-fetch)
       (uri (pypi-uri "python-sql" version))
       (sha256
        (base32 "05ni936y0ia9xmryl7mlhbj9i80nnvq1bi4zxhb96rv7yvpb3fqb"))))
    (build-system python-build-system)
    (home-page "https://python-sql.tryton.org/")
    (synopsis "Library to write SQL queries in a pythonic way")
    (description "@code{python-sql} is a library to write SQL queries, that
transforms idiomatic python function calls to well-formed SQL queries.")
    (license license:bsd-3)))

(define-public python2-sql
  (package-with-python2 python-sql))

(define-public python-pypika
  (package
    (name "python-pypika")
    (version "0.44.0")
    (source
     (origin (method git-fetch)
             (uri (git-reference
                   (url "https://github.com/kayak/pypika")
                   (commit (string-append "v" version))))
             (file-name (git-file-name name version))
             (sha256
              (base32
               "0mpddrw9z1pzcc40j3pzhd583hlgjx96aa8ak6m9zzhpm4bv3ard"))))
    (build-system python-build-system)
    (native-inputs
     `(("python-parameterized" ,python-parameterized)))
    (home-page "https://github.com/kayak/pypika")
    (synopsis "SQL query builder API for Python")
    (description
     "PyPika is a python SQL query builder that exposes the full richness of
the SQL language using a syntax that reflects the resulting query.")
    (license license:asl2.0)))

(define-public mongo-tools
  (package
    (name "mongo-tools")
    (version "3.4.0")
    (source
     (origin (method git-fetch)
             (uri (git-reference
                   (url "https://github.com/mongodb/mongo-tools")
                   (commit (string-append "r" version))))
             (file-name (git-file-name name version))
             (sha256
              (base32
               "1bcsz5cvj39a7nsxsfqmz9igrw33j6yli9kffigqyscs52amw7x1"))))
    (build-system go-build-system)
    (arguments
     `(#:import-path "github.com/mongodb/mongo-tools"
       #:modules ((srfi srfi-1)
                  (guix build go-build-system)
                  (guix build utils))
       #:install-source? #f
       #:phases
       (let ((all-tools
              '("bsondump" "mongodump" "mongoexport" "mongofiles"
                "mongoimport" "mongooplog" "mongorestore"
                "mongostat" "mongotop")))
         (modify-phases %standard-phases
           (add-after 'unpack 'delete-bundled-source-code
             (lambda _
               (delete-file-recursively
                "src/github.com/mongodb/mongo-tools/vendor")
               #t))
           (add-after 'delete-bundled-source-code 'patch-source
             (lambda _
               ;; Remove a redundant argument that causes compilation to fail.
               (substitute*
                   "src/github.com/mongodb/mongo-tools/mongorestore/filepath.go"
                 (("skipping restore of system.profile collection\", db)")
                  "skipping restore of system.profile collection\")"))
               #t))
           (replace 'build
             (lambda _
               (for-each (lambda (tool)
                           (let ((command
                                  `("go" "build"
                                    ;; This is where the tests expect to find the
                                    ;; executables
                                    "-o" ,(string-append
                                           "src/github.com/mongodb/mongo-tools/bin/"
                                           tool)
                                    "-v"
                                    "-tags=\"ssl sasl\""
                                    "-ldflags"
                                    "-extldflags=-Wl,-z,now,-z,relro"
                                    ,(string-append
                                      "src/github.com/mongodb/mongo-tools/"
                                      tool "/main/" tool ".go"))))
                             (simple-format #t "build: running ~A\n"
                                            (string-join command))
                             (apply invoke command)))
                         all-tools)
               #t))
           (replace 'check
             (lambda _
               (with-directory-excursion "src"
                 (for-each (lambda (tool)
                             (invoke
                              "go" "test" "-v"
                              (string-append "github.com/mongodb/mongo-tools/"
                                             tool)))
                           all-tools))
               #t))
           (replace 'install
             (lambda* (#:key outputs #:allow-other-keys)
               (for-each (lambda (tool)
                           (install-file
                            (string-append "src/github.com/mongodb/mongo-tools/bin/"
                                           tool)
                            (string-append (assoc-ref outputs "out")
                                           "/bin")))
                         all-tools)
               #t))))))
    (native-inputs
     `(("go-github.com-howeyc-gopass" ,go-github.com-howeyc-gopass)
       ("go-github.com-jessevdk-go-flags" ,go-github.com-jessevdk-go-flags)
       ("go-golang-org-x-crypto" ,go-golang-org-x-crypto)
       ("go-gopkg.in-mgo.v2" ,go-gopkg.in-mgo.v2)
       ("go-gopkg.in-tomb.v2" ,go-gopkg.in-tomb.v2)
       ("go-github.com-nsf-termbox-go" ,go-github.com-nsf-termbox-go)
       ("go-github.com-smartystreets-goconvey" ,go-github.com-smartystreets-goconvey)))
    (home-page "https://github.com/mongodb/mongo-tools")
    (synopsis "Various tools for interacting with MongoDB and BSON")
    (description
     "This package includes a collection of tools related to MongoDB.
@table @code
@item bsondump
Display BSON files in a human-readable format
@item mongoimport
Convert data from JSON, TSV or CSV and insert them into a collection
@item mongoexport
Write an existing collection to CSV or JSON format
@item mongodump/mongorestore
Dump MongoDB backups to disk in the BSON format
@item mongorestore
Read MongoDB backups in the BSON format, and restore them to a live database
@item mongostat
Monitor live MongoDB servers, replica sets, or sharded clusters
@item mongofiles
Read, write, delete, or update files in GridFS
@item mongooplog
Replay oplog entries between MongoDB servers
@item mongotop
Monitor read/write activity on a mongo server
@end table")
    (license license:asl2.0)))

;; There are many wrappers for this in other languages. When touching, please
;; be sure to ensure all dependencies continue to build.
(define-public apache-arrow
  (package
    (name "apache-arrow")
    (version "0.17.1")
    (source
     (origin
       (method git-fetch)
       (uri (git-reference
             (url "https://github.com/apache/arrow")
             (commit (string-append "apache-arrow-" version))))
       (file-name (git-file-name name version))
       (sha256
        (base32
         "02r6yx3yhywzikd3b0vfkjgddhfiriyx2vpm3jf5880wq59x798a"))))
    (build-system cmake-build-system)
    (arguments
     `(#:tests? #f
       #:phases
       (modify-phases %standard-phases
         (add-before 'configure 'enter-source-directory
           (lambda _ (chdir "cpp") #t))
         (add-after 'unpack 'set-env
           (lambda _
             (setenv "BOOST_ROOT" (assoc-ref %build-inputs "boost"))
             (setenv "BROTLI_HOME" (assoc-ref %build-inputs "brotli"))
             (setenv "FLATBUFFERS_HOME" (assoc-ref %build-inputs "flatbuffers"))
             (setenv "RAPIDJSON_HOME" (assoc-ref %build-inputs "rapidjson"))
             #t)))
       #:build-type "Release"
       #:configure-flags
       (list "-DARROW_PYTHON=ON"
             "-DARROW_GLOG=ON"
             ;; Parquet options
             "-DARROW_PARQUET=ON"
             "-DPARQUET_BUILD_EXECUTABLES=ON"
             ;; The maintainers disallow using system versions of
             ;; jemalloc:
             ;; https://issues.apache.org/jira/browse/ARROW-3507. This
             ;; is unfortunate because jemalloc increases performance:
             ;; https://arrow.apache.org/blog/2018/07/20/jemalloc/.
             "-DARROW_JEMALLOC=OFF"

             ;; The CMake option ARROW_DEPENDENCY_SOURCE is a global
             ;; option that instructs the build system how to resolve
             ;; each dependency. SYSTEM = Finding the dependency in
             ;; system paths using CMake's built-in find_package
             ;; function, or using pkg-config for packages that do not
             ;; have this feature
             "-DARROW_DEPENDENCY_SOURCE=SYSTEM"

             ;; Split output into its component packages.
             (string-append "-DCMAKE_INSTALL_PREFIX="
                            (assoc-ref %outputs "lib"))
             (string-append "-DCMAKE_INSTALL_RPATH="
                            (assoc-ref %outputs "lib")
                            "/lib")
             (string-append "-DCMAKE_INSTALL_BINDIR="
                            (assoc-ref %outputs "out")
                            "/bin")
             (string-append "-DCMAKE_INSTALL_INCLUDEDIR="
                            (assoc-ref %outputs "include")
                            "/share/include")


             "-DARROW_WITH_SNAPPY=ON"
             "-DARROW_WITH_ZLIB=ON"
             "-DARROW_WITH_ZSTD=ON"
             "-DARROW_WITH_LZ4=ON"
             "-DARROW_COMPUTE=ON"
             "-DARROW_CSV=ON"
             "-DARROW_DATASET=ON"
             "-DARROW_FILESYSTEM=ON"
             "-DARROW_HDFS=ON"
             "-DARROW_JSON=ON"
             ;; Arrow Python C++ integration library (required for
             ;; building pyarrow). This library must be built against
             ;; the same Python version for which you are building
             ;; pyarrow. NumPy must also be installed. Enabling this
             ;; option also enables ARROW_COMPUTE, ARROW_CSV,
             ;; ARROW_DATASET, ARROW_FILESYSTEM, ARROW_HDFS, and
             ;; ARROW_JSON.
             "-DARROW_PYTHON=ON"

             ;; Building the tests forces on all the
             ;; optional features and the use of static
             ;; libraries.
             "-DARROW_BUILD_TESTS=OFF"
             "-DBENCHMARK_ENABLE_GTEST_TESTS=OFF"
             ;;"-DBENCHMARK_ENABLE_TESTING=OFF"
             "-DARROW_BUILD_STATIC=OFF")))
    (inputs
     `(("boost" ,boost)
       ("brotli" ,google-brotli)
       ("double-conversion" ,double-conversion)
       ("snappy" ,snappy)
       ("gflags" ,gflags)
       ("glog" ,glog)
       ("apache-thrift" ,apache-thrift "lib")
       ("protobuf" ,protobuf)
       ("rapidjson" ,rapidjson)
       ("zlib" ,zlib)
       ("bzip2" ,bzip2)
       ("lz4" ,lz4)
       ("zstd" ,zstd "lib")
       ("re2" ,re2)
       ("grpc" ,grpc)
       ("python-3" ,python)
       ("python-numpy" ,python-numpy)))
    (native-inputs
     `(("pkg-config" ,pkg-config)))
    (outputs '("out" "lib" "include"))
    (home-page "https://arrow.apache.org/")
    (synopsis "Columnar in-memory analytics")
    (description "Apache Arrow is a columnar in-memory analytics layer
designed to accelerate big data.  It houses a set of canonical in-memory
representations of flat and hierarchical data along with multiple
language-bindings for structure manipulation.  It also provides IPC and common
algorithm implementations.")
    (license license:asl2.0)))

(define-public python-pyarrow
  (package
    (inherit apache-arrow)
    (name "python-pyarrow")
    (build-system python-build-system)
    (arguments
     '(#:tests? #f          ; XXX There are no tests in the "python" directory
       #:phases
       (modify-phases %standard-phases
         (delete 'build) ; XXX the build is performed again during the install phase
         (add-after 'unpack 'enter-source-directory
           (lambda _ (chdir "python") #t))
         (add-after 'unpack 'make-git-checkout-writable
           (lambda _
             (for-each make-file-writable (find-files "."))
             #t)))))
    (propagated-inputs
     `(("apache-arrow" ,apache-arrow "lib")
       ("python-numpy" ,python-numpy)
       ("python-pandas" ,python-pandas)
       ("python-six" ,python-six)))
    (native-inputs
     `(("cmake" ,cmake-minimal)
       ("pkg-config" ,pkg-config)
       ("python-cython" ,python-cython)
       ("python-pytest" ,python-pytest)
       ("python-pytest-runner" ,python-pytest-runner)
       ("python-setuptools-scm" ,python-setuptools-scm)))
    (outputs '("out"))
    (home-page "https://arrow.apache.org/docs/python/")
    (synopsis "Python bindings for Apache Arrow")
    (description
     "This library provides a Pythonic API wrapper for the reference Arrow C++
implementation, along with tools for interoperability with pandas, NumPy, and
other traditional Python scientific computing packages.")
    (license license:asl2.0)))

(define-public python2-pyarrow
  (package-with-python2 python-pyarrow))

(define-public python-crate
  (package
    (name "python-crate")
    (version "0.23.2")
    (source (origin
              (method url-fetch)
              (uri (pypi-uri "crate" version))
              (sha256
               (base32
                "0ngmlvi320c5gsxab0s7qgq0ck4jdlcwvb6lbjhnfprafdp56vvx"))))
    (build-system python-build-system)
    (propagated-inputs
     `(("python-urllib3" ,python-urllib3)))
    (home-page "https://github.com/crate/crate-python")
    (synopsis "CrateDB Python client")
    (description
     "This package provides a Python client library for CrateDB.
It implements the Python DB API 2.0 specification and includes support for
SQLAlchemy.")
    (license license:asl2.0)))

(define-public libdbi
  (package
    (name "libdbi")
    (version "0.9.0")
    (source (origin
              (method url-fetch)
              (uri (string-append "mirror://sourceforge/libdbi/libdbi/libdbi-"
                                  version "/libdbi-" version ".tar.gz"))
              (sha256
               (base32
                "00s5ra7hdlq25iv23nwf4h1v3kmbiyzx0v9bhggjiii4lpf6ryys"))))
    (build-system gnu-build-system)
    (synopsis "Database independent abstraction layer in C")
    (description
     "This library implements a database independent abstraction layer in C,
similar to the DBI/DBD layer in Perl.  Writing one generic set of code,
programmers can leverage the power of multiple databases and multiple
simultaneous database connections by using this framework.")
    (home-page "http://libdbi.sourceforge.net/")
    (license license:lgpl2.1+)))

(define-public libdbi-drivers
  (package
    (name "libdbi-drivers")
    (version "0.9.0")
    (source (origin
              (method url-fetch)
              (uri (string-append "mirror://sourceforge/libdbi-drivers/"
                                  "libdbi-drivers/libdbi-drivers-" version
                                  "/libdbi-drivers-" version ".tar.gz"))
              (sha256
               (base32
                "0m680h8cc4428xin4p733azysamzgzcmv4psjvraykrsaz6ymlj3"))))
    (build-system gnu-build-system)
    (native-inputs
     `(;; For tests.
       ("inetutils" ,inetutils)
       ("glibc-locales" ,glibc-locales)
       ("mariadb" ,mariadb)))
    (inputs
     `(("libdbi" ,libdbi)
       ("mariadb:dev" ,mariadb "dev")
       ("mariadb:lib" ,mariadb "lib")
       ("postgresql" ,postgresql)
       ("sqlite" ,sqlite)))
    (arguments
     `(#:configure-flags
       (let ((libdbi (assoc-ref %build-inputs "libdbi"))
             (mysql:inc (assoc-ref %build-inputs "mariadb:dev"))
             (mysql:lib (assoc-ref %build-inputs "mariadb:lib"))
             (postgresql (assoc-ref %build-inputs "postgresql"))
             (sqlite (assoc-ref %build-inputs "sqlite")))
         (list "--disable-docs"
               (string-append "--with-dbi-incdir=" libdbi "/include")
               (string-append "--with-dbi-libdir=" libdbi "/lib")
               "--with-mysql"
               (string-append "--with-mysql-incdir=" mysql:inc "/include/mysql")
               (string-append "--with-mysql-libdir=" mysql:lib "/lib")
               "--with-pgsql"
               (string-append "--with-pgsql-incdir=" postgresql "/include")
               (string-append "--with-pgsql-libdir=" postgresql "/lib")
               "--with-sqlite3"
               (string-append "--with-sqlite-incdir=" sqlite "/include")
               (string-append "--with-sqlite-libdir=" sqlite "/lib")))
       #:phases
       (modify-phases %standard-phases
         (add-after 'unpack 'fix-tests
           (lambda* (#:key inputs #:allow-other-keys)
             (substitute* "tests/test_mysql.sh"
               (("^MYMYSQLD=.*")
                (string-append "MYMYSQLD="
                               (assoc-ref inputs "mariadb")
                               "/bin/mysqld")))
             #t))
         (add-after 'install 'remove-empty-directories
           (lambda* (#:key outputs #:allow-other-keys)
             (let ((var (string-append (assoc-ref outputs "out") "/var")))
               (delete-file-recursively var))
             #t)))))
    (synopsis "Database drivers for the libdbi framework")
    (description
     "The @code{libdbi-drivers} library provides the database specific drivers
for the @code{libdbi} framework.

The drivers officially supported by @code{libdbi} are:
@itemize
@item MySQL,
@item PostgreSQL,
@item SQLite.
@end itemize")
    (home-page "http://libdbi-drivers.sourceforge.net/")
    (license license:lgpl2.1+)))

(define-public soci
  (package
    (name "soci")
    (version "4.0.1")
    (source (origin
              (method git-fetch)
              (uri (git-reference
                    (url "https://github.com/SOCI/soci/")
                    (commit version)))
              (file-name (git-file-name name version))
              (sha256
               (base32
                "14x2gjblkgpflv75wl144cyjp1sis5rbxnr9r2gj3yw16v2av0bp"))))
    (build-system cmake-build-system)
    (inputs
     `(("firebird" ,firebird)
       ("postgresql" ,postgresql)
       ("sqlite" ,sqlite)
       ("odbc" ,unixodbc)
       ("boost" ,boost)
       ("mariadb:dev" ,mariadb "dev")))
    (arguments
     `(#:configure-flags
       ;; C++11 (-DSOCI_CXX11) is OFF by default.  hyperledger-iroha needs it.
       (list "-DCMAKE_CXX_STANDARD=17"
             "-DSOCI_LIBDIR=lib")
       #:tests? #f))         ; may require running database management systems
    (synopsis "C++ Database Access Library")
    (description
     "SOCI is an abstraction layer for several database backends, including
PostreSQL, SQLite, ODBC and MySQL.")
    (home-page "http://soci.sourceforge.net/")
    (license license:boost1.0)))<|MERGE_RESOLUTION|>--- conflicted
+++ resolved
@@ -1307,12 +1307,7 @@
 
     (native-inputs `(("bc" ,bc)
                      ("bash:include" ,bash "include")
-<<<<<<< HEAD
                      ("check" ,check-0.14)
-                     ("libuuid" ,util-linux)
-=======
-                     ("check" ,check)
->>>>>>> 0305bc91
                      ("pkg-config" ,pkg-config)))
 
     ;; TODO: Add more optional inputs.
