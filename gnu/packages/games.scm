;;; GNU Guix --- Functional package management for GNU
;;; Copyright © 2013 John Darrington <jmd@gnu.org>
;;; Copyright © 2013 Nikita Karetnikov <nikita@karetnikov.org>
;;; Copyright © 2014, 2015, 2016 David Thompson <dthompson2@worcester.edu>
;;; Copyright © 2014, 2015, 2016 Eric Bavier <bavier@member.fsf.org>
;;; Copyright © 2014 Cyrill Schenkel <cyrill.schenkel@gmail.com>
;;; Copyright © 2014 Sylvain Beucler <beuc@beuc.net>
;;; Copyright © 2014, 2015 Ludovic Courtès <ludo@gnu.org>
;;; Copyright © 2014, 2015, 2016 Sou Bunnbu <iyzsong@gmail.com>
;;; Copyright © 2014, 2015 Mark H Weaver <mhw@netris.org>
;;; Copyright © 2015, 2016 Andreas Enge <andreas@enge.fr>
;;; Copyright © 2015 David Hashe <david.hashe@dhashe.com>
;;; Copyright © 2015 Christopher Allan Webber <cwebber@dustycloud.org>
;;; Copyright © 2015 Ricardo Wurmus <rekado@elephly.net>
;;; Copyright © 2015, 2016 Alex Kost <alezost@gmail.com>
;;; Copyright © 2015 Paul van der Walt <paul@denknerd.org>
;;; Copyright © 2015 Taylan Ulrich Bayırlı/Kammer <taylanbayirli@gmail.com>
;;; Copyright © 2016 Rodger Fox <thylakoid@openmailbox.org>
;;; Copyright © 2016 Manolis Fragkiskos Ragkousis <manolis837@gmail.com>
;;; Copyright © 2016 ng0 <ng0@we.make.ritual.n0.is>
;;; Copyright © 2016 Albin Söderqvist <albin@fripost.org>
;;; Copyright © 2016 Kei Kebreau <kei@openmailbox.org>
;;; Copyright © 2016 Alex Griffin <a@ajgrf.com>
;;; Copyright © 2016 Efraim Flashner <efraim@flashner.co.il"
;;;
;;; This file is part of GNU Guix.
;;;
;;; GNU Guix is free software; you can redistribute it and/or modify it
;;; under the terms of the GNU General Public License as published by
;;; the Free Software Foundation; either version 3 of the License, or (at
;;; your option) any later version.
;;;
;;; GNU Guix is distributed in the hope that it will be useful, but
;;; WITHOUT ANY WARRANTY; without even the implied warranty of
;;; MERCHANTABILITY or FITNESS FOR A PARTICULAR PURPOSE.  See the
;;; GNU General Public License for more details.
;;;
;;; You should have received a copy of the GNU General Public License
;;; along with GNU Guix.  If not, see <http://www.gnu.org/licenses/>.

(define-module (gnu packages games)
  #:use-module (ice-9 match)
  #:use-module ((guix licenses) #:prefix license:)
  #:use-module (guix utils)
  #:use-module (guix packages)
  #:use-module (guix download)
  #:use-module (guix git-download)
  #:use-module (guix svn-download)
  #:use-module (gnu packages)
  #:use-module (gnu packages algebra)
  #:use-module (gnu packages autotools)
  #:use-module (gnu packages backup)
  #:use-module (gnu packages base)
  #:use-module (gnu packages admin)
  #:use-module (gnu packages audio)
  #:use-module (gnu packages avahi)
  #:use-module (gnu packages boost)
  #:use-module (gnu packages fribidi)
  #:use-module (gnu packages game-development)
  #:use-module (gnu packages gettext)
  #:use-module (gnu packages gl)
  #:use-module (gnu packages glib)
  #:use-module (gnu packages gnome)
  #:use-module (gnu packages gtk)
  #:use-module (gnu packages guile)
  #:use-module (gnu packages libcanberra)
  #:use-module (gnu packages libunwind)
  #:use-module (gnu packages haskell)
  #:use-module (gnu packages mp3)
  #:use-module (gnu packages icu4c)
  #:use-module (gnu packages image)
  #:use-module (gnu packages ncurses)
  #:use-module (gnu packages python)
  #:use-module (gnu packages readline)
  #:use-module (gnu packages xorg)
  #:use-module (gnu packages pkg-config)
  #:use-module (gnu packages databases)
  #:use-module (gnu packages sdl)
  #:use-module (gnu packages texinfo)
  #:use-module (gnu packages check)
  #:use-module (gnu packages fonts)
  #:use-module (gnu packages fontutils)
  #:use-module (gnu packages gstreamer)
  #:use-module (gnu packages bash)
  #:use-module (gnu packages perl)
  #:use-module (gnu packages qt)
  #:use-module (gnu packages compression)
  #:use-module (gnu packages pulseaudio)
  #:use-module (gnu packages linux)
  #:use-module (gnu packages zip)
  #:use-module (gnu packages xiph)
  #:use-module (gnu packages curl)
  #:use-module (gnu packages lua)
  #:use-module (gnu packages video)
  #:use-module (gnu packages xml)
  #:use-module (gnu packages tcl)
  #:use-module (gnu packages fribidi)
  #:use-module (gnu packages xdisorg)
  #:use-module (guix build-system trivial)
  #:use-module (guix build-system gnu)
  #:use-module (guix build-system haskell)
  #:use-module (guix build-system cmake)
  #:use-module (guix build-system trivial))

(define-public gnubg
  (package
    (name "gnubg")
    (version "1.02")
    (source
     (origin
       (method url-fetch)
       (uri (string-append "http://files.gnubg.org/media/sources/gnubg-release-"
                           version ".000-sources." "tar.gz"))
       (sha256
        (base32
         "015mvjk2iw1cg1kxwxfnvp2rxb9cylf6yc39i30fdy414k07zkky"))))
    (build-system gnu-build-system)
    (inputs `(("glib" ,glib)
              ("readline" ,readline)
              ("gtk+" ,gtk+-2)
              ("mesa" ,mesa)
              ("glu" ,glu)
              ("gtkglext" ,gtkglext)
              ("sqlite" ,sqlite)
              ("libcanberra" ,libcanberra)))
    (native-inputs `(("python-2" ,python-2)
                     ("pkg-config" ,pkg-config)))
    (home-page "http://gnubg.org")
    (synopsis "Backgammon game")
    (description "The GNU backgammon application can be used for playing, analyzing and
teaching the game.  It has an advanced evaluation engine based on artificial
neural networks suitable for both beginners and advanced players.  In
addition to a command-line interface, it also features an attractive, 3D
representation of the playing board.")
    (license license:gpl3+)))

(define-public gnubik
  (package
    (name "gnubik")
    (version "2.4.2")
    (source
     (origin
      (method url-fetch)
      (uri (string-append "mirror://gnu/gnubik/gnubik-"
                          version ".tar.gz"))
      (sha256
       (base32
        "0mhpfnxzbns0wfrsjv5vafqr34770rbvkmdzxk0x0aq67hb3zyl5"))))
    (build-system gnu-build-system)
    (inputs `(("gtk+" ,gtk+-2)
              ("mesa" ,mesa)
              ("glu" ,glu)
              ("libx11" ,libx11)
              ("guile" ,guile-2.0)
              ("gtkglext" ,gtkglext)))
    (native-inputs `(("gettext" ,gnu-gettext)
                     ("pkg-config" ,pkg-config)))
    (home-page "https://www.gnu.org/software/gnubik/")
    (synopsis "3d Rubik's cube game")
    (description
     "GNUbik is a puzzle game in which you must manipulate a cube to make
each of its faces have a uniform color.  The game is customizable, allowing
you to set the size of the cube (the default is 3x3) or to change the colors.
You may even apply photos to the faces instead of colors.  The game is
scriptable with Guile.")
    (license license:gpl3+)))

(define-public abbaye
  (package
    (name "abbaye")
    (version "1.13")
    (source
     (origin
       (method url-fetch)
       (uri (string-append "http://abbaye-for-linux.googlecode.com/files/"
                           "abbaye-for-linux-src-" version ".tar.gz"))
       (sha256
        (base32
         "1wgvckgqa2084rbskxif58wbb83xbas8s1i8s7d57xbj08ryq8rk"))))
    (build-system gnu-build-system)
    (arguments
     '(#:modules ((ice-9 match)
                  (guix build gnu-build-system)
                  (guix build utils))
       #:phases (modify-phases %standard-phases
                  (add-after 'set-paths 'set-sdl-paths
                    (lambda* (#:key inputs #:allow-other-keys)
                      (setenv "CPATH"
                              (string-append (assoc-ref inputs "sdl-union")
                                             "/include/SDL"))))
                  (add-after 'patch-source-shebangs 'patch-makefile
                    (lambda* (#:key outputs #:allow-other-keys)
                      ;; Replace /usr with package output directory.
                      (for-each (lambda (file)
                                  (substitute* file
                                    (("/usr") (assoc-ref outputs "out"))))
                                '("makefile" "src/pantallas.c" "src/comun.h"))))
                  (add-before 'install 'make-install-dirs
                    (lambda* (#:key outputs #:allow-other-keys)
                      (let ((prefix (assoc-ref outputs "out")))
                        ;; Create directories that the makefile assumes exist.
                        (mkdir-p (string-append prefix "/bin"))
                        (mkdir-p (string-append prefix "/share/applications"))
                        (mkdir-p (string-append prefix "/share/pixmaps")))))
                  ;; No configure script.
                  (delete 'configure))
       #:tests? #f)) ;; No check target.
    (native-inputs `(("pkg-config" ,pkg-config)))
    (inputs `(("sdl-union" ,(sdl-union))))
    (home-page "http://code.google.com/p/abbaye-for-linux/")
    (synopsis "GNU/Linux port of the indie game \"l'Abbaye des Morts\"")
    (description "L'Abbaye des Morts is a 2D platform game set in 13th century
France.  The Cathars, who preach about good Christian beliefs, were being
expelled by the Catholic Church out of the Languedoc region in France.  One of
them, called Jean Raymond, found an old church in which to hide, not knowing
that beneath its ruins lay buried an ancient evil.")
    (license license:gpl3+)))

(define-public pingus
  (package
    (name "pingus")
    (version "0.7.6")
    (source
     (origin
       (method url-fetch)
       (uri (string-append "http://pingus.googlecode.com/files/pingus-"
                           version ".tar.bz2"))
       (sha256
        (base32
         "0q34d2k6anzqvb0mf67x85q92lfx9jr71ry13dlp47jx0x9i573m"))
       (patches (search-patches "pingus-sdl-libs-config.patch"))))
    (build-system gnu-build-system)
    (native-inputs `(("pkg-config" ,pkg-config)
                     ("scons" ,scons)))
    (inputs `(("sdl" ,sdl)
              ("sdl-image" ,sdl-image)
              ("sdl-mixer" ,sdl-mixer)
              ("mesa" ,mesa)
              ("glu" ,glu)
              ("libpng" ,libpng)
              ("boost" ,boost)))
    (arguments
     '(#:tests? #f                      ;no check target
       #:phases
       (alist-delete
        'configure
        (alist-replace
         'install
         (lambda* (#:key outputs #:allow-other-keys)
           (zero? (system* "make" "install"
                           (string-append "PREFIX="
                                          (assoc-ref outputs "out")))))
         %standard-phases))))
    (home-page "http://pingus.seul.org/welcome.html")
    (synopsis "Lemmings clone")
    (description
     "Pingus is a free Lemmings-like puzzle game in which the player takes
command of a bunch of small animals and has to guide them through levels.
Since the animals walk on their own, the player can only influence them by
giving them commands, like build a bridge, dig a hole, or redirect all animals
in the other direction.  Multiple such commands are necessary to reach the
level's exit.  The game is presented in a 2D side view.")
    ;; Some source files are under bsd-3 and gpl2+ licenses.
    (license license:gpl3+)))

(define-public talkfilters
  (package
    (name "talkfilters")
    (version "2.3.8")
    (source
     (origin
       (method url-fetch)
       (uri (string-append "http://www.hyperrealm.com/" name "/"
                           name  "-" version  ".tar.gz"))
       (sha256
        (base32 "19nc5vq4bnkjvhk8srqddzhcs93jyvpm9r6lzjzwc1mgf08yg0a6"))))
    (build-system gnu-build-system)
    (home-page "http://www.gnu.org/software/talkfilters")
    (synopsis "Convert English text to humorous dialects")
    (description "The GNU Talk Filters are programs that convert English text
into stereotyped or otherwise humorous dialects.  The filters are provided as
a C library, so they can easily be integrated into other programs.")
    (license license:gpl2+)))

(define-public cmatrix
  (package
    (name "cmatrix")
    (version "1.2a")
    (source
     (origin
       (method url-fetch)
       (uri (string-append "http://www.asty.org/cmatrix/dist/cmatrix-" version
                           ".tar.gz"))
       (sha256
        (base32
         "0k06fw2n8nzp1pcdynhajp5prba03gfgsbj91bknyjr5xb5fd9hz"))))
    (build-system gnu-build-system)
    (arguments
     '(#:phases
       (alist-replace 'configure
                      (lambda* (#:key outputs #:allow-other-keys)
                        ;; This old `configure' script doesn't support
                        ;; variables passed as arguments.
                        (let ((out (assoc-ref outputs "out")))
                          (setenv "CONFIG_SHELL" (which "bash"))
                          (zero?
                           (system* "./configure"
                                    (string-append "--prefix=" out)))))
                      %standard-phases)))
    (inputs `(("ncurses" ,ncurses)))
    (home-page "http://www.asty.org/cmatrix")
    (synopsis "Simulate the display from \"The Matrix\"")
    (description "CMatrix simulates the display from \"The Matrix\" and is
based on the screensaver from the movie's website.  It works with terminal
settings up to 132x300 and can scroll lines all at the same rate or
asynchronously and at a user-defined speed.")
    (license license:gpl2+)))

(define-public chess
  (package
    (name "chess")
    (version "6.2.2")
    (source
     (origin
       (method url-fetch)
       (uri (string-append "mirror://gnu/chess/gnuchess-" version
                           ".tar.gz"))
       (sha256
        (base32
         "1a41ag03q66pwy3pjrmbxxjpzi9fcaiiaiywd7m9v25mxqac2xkp"))))
    (build-system gnu-build-system)
    (home-page "http://www.gnu.org/software/chess")
    (synopsis "Full chess implementation")
    (description "GNU Chess is a chess engine.  It allows you to compete
against the computer in a game of chess, either through the default terminal
interface or via an external visual interface such as GNU XBoard.")
    (license license:gpl3+)))

(define freedink-engine
  (package
    (name "freedink-engine")
    (version "108.4")
    (source (origin
              (method url-fetch)
              (uri (string-append "mirror://gnu/freedink/freedink-" version
                                  ".tar.gz"))
              (sha256
               (base32
                "08c51imfjfcydm7h0va09z8qfw5nc837bi2x754ni2z737hb5kw2"))))
    (build-system gnu-build-system)
    (arguments `(#:configure-flags '("--disable-embedded-resources")))
    (native-inputs `(("gettext" ,gnu-gettext)
                     ("pkg-config" ,pkg-config)))
    (inputs `(("sdl" ,sdl)
              ("sdl-image" ,sdl-image)
              ("sdl-mixer" ,sdl-mixer)
              ("sdl-ttf" ,sdl-ttf)
              ("sdl-gfx" ,sdl-gfx)
              ("fontconfig" ,fontconfig)
              ("check" ,check)))
    (home-page "http://www.gnu.org/software/freedink/")
    (synopsis "Twisted adventures of young pig farmer Dink Smallwood")
    (description
     "GNU FreeDink is a free and portable re-implementation of the engine
for the role-playing game Dink Smallwood.  It supports not only the original
game data files but it also supports user-produced game mods or \"D-Mods\".
To that extent, it also includes a front-end for managing all of your D-Mods.")
    (license license:gpl3+)))

(define freedink-data
  (package
    (name "freedink-data")
    (version "1.08.20140901")
    (source (origin
              (method url-fetch)
              (uri (string-append "mirror://gnu/freedink/freedink-data-"
                                  version ".tar.gz"))
              (sha256
               (base32
                "04f1aa8gfz30qkgv7chjz5n1s8v5hbqs01h2113cq1ylm3isd5sp"))))
    (build-system gnu-build-system)
    (arguments
     `(#:phases (alist-delete 'configure (alist-delete 'check %standard-phases))
       #:make-flags (list (string-append "PREFIX=" (assoc-ref %outputs "out")))))
    (home-page "http://www.gnu.org/software/freedink/")
    (synopsis "Game data for GNU Freedink")
    (description
     "This package contains the game data of GNU Freedink.")
    (license license:gpl3+)))

;; TODO: Add freedink-dfarc when there's a wxWidgets package.

(define-public freedink
  ;; This is a wrapper that tells the engine where to find the data.
  (package (inherit freedink-engine)
    (name "freedink")
    (build-system trivial-build-system)
    (arguments
     '(#:builder (begin
                   (use-modules (guix build utils))

                   (let* ((output     (assoc-ref %outputs "out"))
                          (bin        (string-append output "/bin"))
                          (executable (string-append bin "/freedink")))
                     (mkdir-p bin)
                     (call-with-output-file executable
                       (lambda (port)
                         (format port "#!~a/bin/sh
exec ~a/bin/freedink -refdir ~a/share/dink\n"
                                 (assoc-ref %build-inputs "bash")
                                 (assoc-ref %build-inputs "engine")
                                 (assoc-ref %build-inputs "data"))
                         (chmod port #o777)))))
       #:modules ((guix build utils))))
    (inputs `(("engine" ,freedink-engine)
              ("data" ,freedink-data)
              ("bash" ,bash)))
    (native-inputs '())))

(define-public xboard
  (package
    (name "xboard")
    (version "4.9.0")
    (source
     (origin
       (method url-fetch)
       (uri (string-append "mirror://gnu/xboard/xboard-" version
                           ".tar.gz"))
       (sha256
        (base32
         "1av6r3s5vyclwf3c9i1pkr2442ryrf4ixhhf2i44a4j1xyhlp5jb"))))
    (build-system gnu-build-system)
    (inputs
     `(("gtk+" ,gtk+-2)
       ("librsvg" ,librsvg)))
    (native-inputs `(("texinfo" ,texinfo)
                     ("pkg-config" ,pkg-config)))
    (home-page "http://www.gnu.org/software/xboard")
    (synopsis "Graphical user interface for chess programs")
    (description "GNU XBoard is a graphical board for all varieties of chess,
including international chess, xiangqi (Chinese chess), shogi (Japanese chess)
and Makruk.  Several lesser-known variants are also supported.  It presents a
fully interactive graphical interface and it can load and save games in the
Portable Game Notation.")
    (license license:gpl3+)))


(define-public xboing
  (package
    (name "xboing")
    (version "2.4")
    (source
     (origin
       (method url-fetch)
       (uri (string-append "http://www.techrescue.org/xboing/xboing"
                           version ".tar.gz"))
       (sha256
        (base32 "16m2si8wmshxpifk861vhpqviqxgcg8bxj6wfw8hpnm4r2w9q0b7"))))
    (arguments
     `(#:tests? #f
       #:phases
       (alist-replace
        'configure
        (lambda* (#:key outputs #:allow-other-keys)

          (substitute* "Imakefile"
            (("XPMINCLUDE[\t ]*= -I/usr/X11/include/X11")
             (string-append "XPMINCLUDE = -I" (assoc-ref %build-inputs "libxpm")
                            "/include/X11")))

          (substitute* "Imakefile"
            (("XBOING_DIR = \\.") "XBOING_DIR=$(PROJECTROOT)"))

          ;; FIXME: HIGH_SCORE_FILE should be set to somewhere writeable

          (zero? (system* "xmkmf" "-a"
                          (string-append "-DProjectRoot="
                                         (assoc-ref outputs "out")))))
        (alist-replace 'install
                       (lambda* (#:key outputs #:allow-other-keys)
                         (and
                          (zero? (system* "make" "install.man"))
                          (zero? (system* "make" "install"))))
                       %standard-phases))))
    (inputs `(("libx11" ,libx11)
              ("libxext" ,libxext)
              ("libxpm" ,libxpm)))
    (native-inputs `(("imake" ,imake)
                     ("inetutils" ,inetutils)
                     ("makedepend" ,makedepend)))
    (build-system gnu-build-system)
    (home-page "http://www.techrescue.org/xboing")
    (synopsis "Ball and paddle game")
    (description "XBoing is a blockout type game where you have a paddle which
you control to bounce a ball around the game zone destroying blocks with a
proton ball.  Each block carries a different point value.  The more blocks you
destroy, the better your score.  The person with the highest score wins.")
    (license (license:x11-style "file://COPYING"
                                "Very similar to the X11 licence."))))

(define-public gtypist
  (package
    (name "gtypist")
    (version "2.9.5")
    (source (origin
              (method url-fetch)
              (uri (string-append "mirror://gnu/gtypist/gtypist-"
                                  version ".tar.xz"))
              (sha256
               (base32
                "0xzrkkmj0b1dw3yr0m9hml2y634cc4h61im6zwcq57s7285z8fn1"))
              (modules '((guix build utils)))
              (snippet
               ;; We do not provide `ncurses.h' within an `ncursesw'
               ;; sub-directory, so patch the source accordingly.  See
               ;; <http://bugs.gnu.org/19018>.
               '(for-each (lambda (file)
                            (substitute* file
                              (("ncursesw/ncurses.h")
                               "ncurses.h")))
                          (find-files "." "configure$|\\.c$")))))
    (build-system gnu-build-system)
    (inputs `(("ncurses" ,ncurses)
              ("perl" ,perl)))
    (home-page "http://www.gnu.org/software/gtypist/")
    (synopsis "Typing tutor")
    (description
     "GNU Typist is a universal typing tutor.  It can be used to learn and
practice touch-typing.  Several tutorials are included; in addition to
tutorials for the standard QWERTY layout, there are also tutorials for the
alternative layouts Dvorak and Colemak, as well as for the numpad.  Tutorials
are primarily in English, however some in other languages are provided.")
    (license license:gpl3+)))

(define-public irrlicht
  (package
    (name "irrlicht")
    (version "1.8.1")
    (source (origin
              (method url-fetch)
              (uri (string-append
                    "mirror://sourceforge/irrlicht/Irrlicht%20SDK/"
                    (version-major+minor version)
                    "/" version "/irrlicht-" version ".zip"))
              (sha256
               (base32
                "0yz9lvsc8aqk8wj4rnpanxrw90gqpwn9w5hxp94r8hnm2q0vjjw1"))))
    (build-system gnu-build-system)
    (arguments
     '(#:phases (alist-cons-after
                 'unpack 'fix-build-env
                 (lambda* (#:key outputs #:allow-other-keys)
                   (let ((out (assoc-ref outputs "out")))
                     (substitute* "Makefile"
                       (("INSTALL_DIR = /usr/local/lib")
                        (string-append "INSTALL_DIR = " out "/lib")))
                     ;; The Makefile assumes these directories exist.
                     (mkdir-p (string-append out "/lib"))
                     (mkdir-p (string-append out "/include"))))
                 (alist-replace
                  'unpack
                  (lambda* (#:key source #:allow-other-keys)
                    (and (zero? (system* "unzip" source))
                         ;; The actual source is buried a few directories deep.
                         (chdir "irrlicht-1.8.1/source/Irrlicht/")))
                  (alist-cons-after
                   'unpack 'apply-patch/mesa-10-fix
                   (lambda* (#:key inputs #:allow-other-keys)
                     (zero? (system* "patch" "--force" "-p3" "-i"
                                     (assoc-ref inputs "patch/mesa-10-fix"))))
                   ;; No configure script
                   (alist-delete 'configure %standard-phases))))
       #:tests? #f ; no check target
       #:make-flags '("CC=gcc" "sharedlib")))
    (native-inputs
     `(("patch/mesa-10-fix" ,(search-patch "irrlicht-mesa-10.patch"))
       ("unzip" ,unzip)))
    (inputs
     `(("mesa" ,mesa)
       ("glu" ,glu)))
    (synopsis "3D game engine written in C++")
    (description
     "The Irrlicht Engine is a high performance realtime 3D engine written in
C++.  Features include an OpenGL renderer, extensible materials, scene graph
management, character animation, particle and other special effects, support
for common mesh file formats, and collision detection.")
    (home-page "http://irrlicht.sourceforge.net/")
    (license license:zlib)))

(define-public mars
  ;; The latest release on SourceForge relies on an unreleased version of SFML
  ;; with a different API, so we take the latest version from the official
  ;; repository on Github.
  (let ((commit   "c855d044094a1d92317e38935d81ba938946132e")
        (revision "1"))
    (package
      (name "mars")
      (version (string-append "0.7.5." revision "." (string-take commit 7) ))
      (source (origin
                (method git-fetch)
                (uri (git-reference
                      (url "https://github.com/thelaui/M.A.R.S..git")
                      (commit commit)))
                (file-name (string-append name "-" version))
                (sha256
                 (base32
                  "1r4c5gap1z2zsv4yjd34qriqkxaq4lb4rykapyzkkdf4g36lc3nh"))
                (patches (search-patches "mars-sfml-2.3.patch"
                                         "mars-install.patch"))))
      (build-system cmake-build-system)
      (arguments
       `(#:tests? #f        ; There are no tests
         #:phases
         (modify-phases %standard-phases
           (add-after 'unpack 'fix-install-path
            (lambda _
              (substitute* "src/CMakeLists.txt"
                (("\\$\\{CMAKE_INSTALL_PREFIX\\}/games")
                 "${CMAKE_INSTALL_PREFIX}/bin"))
              #t))
           (add-after 'unpack 'fix-data-path
            (lambda* (#:key outputs #:allow-other-keys)
              (substitute* "src/System/settings.cpp"
                (("C_dataPath = \"./data/\";")
                 (string-append "C_dataPath = \""
                                (assoc-ref outputs "out")
                                "/share/games/marsshooter/\";")))
              #t)))))
      (inputs
       `(("mesa" ,mesa)
         ("fribidi" ,fribidi)
         ("taglib" ,taglib)
         ("sfml" ,sfml)))
      (home-page "http://marsshooter.org")
      (synopsis "2D space shooter")
      (description
       "M.A.R.S. is a 2D space shooter with pretty visual effects and
attractive physics.  Players can battle each other or computer controlled
enemies in different game modes such as space ball, death match, team death
match, cannon keep, and grave-itation pit.")
      (license license:gpl3+))))

(define minetest-data
  (package
    (name "minetest-data")
    (version "0.4.14")
    (source (origin
              (method url-fetch)
              (uri (string-append
                    "https://github.com/minetest/minetest_game/archive/"
                    version ".tar.gz"))
              (file-name (string-append name "-" version ".tar.gz"))
              (sha256
               (base32
                "11fzdh4icx2yvjfz1skdql0d0wxpzdr006k993v33x72s0q2ig7f"))))
    (build-system trivial-build-system)
    (native-inputs
     `(("source" ,source)
       ("tar" ,tar)
       ("gzip" ,(@ (gnu packages compression) gzip))))
    (arguments
     `(#:modules ((guix build utils))
       #:builder (begin
                   (use-modules (guix build utils))
                   (let ((tar (string-append (assoc-ref %build-inputs "tar")
                                             "/bin/tar"))
                         (install-dir (string-append
                                       %output
                                       "/share/minetest/games/minetest_game"))
                         (path (string-append (assoc-ref %build-inputs
                                                         "gzip")
                                              "/bin")))
                     (setenv "PATH" path)
                     (system* tar "xvf" (assoc-ref %build-inputs "source"))
                     (chdir (string-append "minetest_game-" ,version))
                     (mkdir-p install-dir)
                     (copy-recursively "." install-dir)))))
    (synopsis "Main game data for the Minetest game engine")
    (description
     "Game data for the Minetest infinite-world block sandox game.")
    (home-page "http://minetest.net")
    (license license:lgpl2.1+)))

(define-public minetest
  (package
    (name "minetest")
    (version "0.4.14")
    (source (origin
              (method url-fetch)
              (uri (string-append
                    "https://github.com/minetest/minetest/archive/"
                    version ".tar.gz"))
              (file-name (string-append name "-" version ".tar.gz"))
              (sha256
               (base32
                "0m3hhk5icx4y4gd970z7ya2013fq4vvqbjljmck62ik03baf8g90"))))
    (build-system cmake-build-system)
    (arguments
     '(#:configure-flags
         (list "-DRUN_IN_PLACE=0"
               "-DENABLE_FREETYPE=1"
               "-DENABLE_GETTEXT=1"
               (string-append "-DIRRLICHT_INCLUDE_DIR="
                              (assoc-ref %build-inputs "irrlicht")
                              "/include/irrlicht")
               (string-append "-DCURL_INCLUDE_DIR="
                              (assoc-ref %build-inputs "curl")
                              "/include/curl"))
       #:tests? #f)) ; no check target
    (native-search-paths
     (list (search-path-specification
            (variable "MINETEST_SUBGAME_PATH")
            (files '("share/minetest/games")))))
    (native-inputs
     `(("pkg-config" ,pkg-config)))
    (inputs
     `(("irrlicht" ,irrlicht)
       ("libpng" ,libpng)
       ("libjpeg" ,libjpeg)
       ("libxxf86vm" ,libxxf86vm)
       ("mesa" ,mesa)
       ("libogg" ,libogg)
       ("libvorbis" ,libvorbis)
       ("openal" ,openal)
       ("freetype" ,(@ (gnu packages fontutils) freetype))
       ("curl" ,curl)
       ("luajit" ,luajit)
       ("gettext" ,gnu-gettext)
       ("sqlite" ,sqlite)))
    (propagated-inputs
     `(("minetest-data" ,minetest-data)))
    (synopsis "Infinite-world block sandbox game")
    (description
     "Minetest is a sandbox construction game.  Players can create and destroy
various types of blocks in a three-dimensional open world.  This allows
forming structures in every possible creation, on multiplayer servers or as a
single player.  Mods and texture packs allow players to personalize the game
in different ways.")
    (home-page "http://minetest.net")
    (license license:lgpl2.1+)))

(define glkterm
  (package
   (name "glkterm")
   (version "1.0.4")
   (source
    (origin
     (method url-fetch)
     (uri (string-append "http://www.ifarchive.org/if-archive/programming/"
                         "glk/implementations/glkterm-104.tar.gz"))
     (sha256
      (base32
       "0zlj9nlnkdlvgbiliczinirqygiq8ikg5hzh5vgcmnpg9pvnwga7"))))
   (build-system gnu-build-system)
   (propagated-inputs `(("ncurses" ,ncurses))) ; required by Make.glkterm
   (arguments
    '(#:tests? #f ; no check target
      #:phases
      (alist-replace
       'install
       (lambda* (#:key outputs #:allow-other-keys)
         (let* ((out (assoc-ref outputs "out"))
                (inc (string-append out "/include")))
           (mkdir-p inc)
           (for-each
            (lambda (file)
              (copy-file file (string-append inc "/" file)))
            '("glk.h" "glkstart.h" "gi_blorb.h" "gi_dispa.h" "Make.glkterm"))
           (mkdir (string-append out "/lib"))
           (copy-file "libglkterm.a" (string-append out "/lib/libglkterm.a"))))
       (alist-delete 'configure %standard-phases))))
   (home-page "http://www.eblong.com/zarf/glk/")
   (synopsis "Curses Implementation of the Glk API")
   (description
    "Glk defines a portable API for applications with text UIs.  It was
primarily designed for interactive fiction, but it should be suitable for many
interactive text utilities, particularly those based on a command line.
This is an implementation of the Glk library which runs in a terminal window,
using the curses.h library for screen control.")
   (license (license:fsf-free "file://README"))))

(define-public glulxe
  (package
   (name "glulxe")
   (version "0.5.2")
   (source
    (origin
     (method url-fetch)
     (uri (string-append "http://www.ifarchive.org/if-archive/programming/"
                         "glulx/interpreters/glulxe/glulxe-052.tar.gz"))
     (sha256
      (base32
       "19iw6kl8ncqcy9pv4gsqfh3xsa1n94zd234rqavvmxccnf3nj19g"))))
   (build-system gnu-build-system)
   (inputs `(("glk" ,glkterm)))
   (arguments
    '(#:tests? #f ; no check target
      #:make-flags
      (let* ((glk (assoc-ref %build-inputs "glk")))
        (list (string-append "GLKINCLUDEDIR=" glk "/include")
              (string-append "GLKLIBDIR=" glk "/lib")
              (string-append "GLKMAKEFILE=" "Make.glkterm")))
      #:phases
      (alist-replace
       'install
       (lambda* (#:key outputs #:allow-other-keys)
         (let ((bin (string-append (assoc-ref outputs "out") "/bin")))
           (mkdir-p bin)
           (copy-file "glulxe" (string-append bin "/glulxe"))))
       (alist-delete 'configure %standard-phases))))
   (home-page "http://www.eblong.com/zarf/glulx/")
   (synopsis "Interpreter for Glulx VM")
   (description
    "Glulx is a 32-bit portable virtual machine intended for writing and
playing interactive fiction.  It was designed by Andrew Plotkin to relieve
some of the restrictions in the venerable Z-machine format.  This is the
reference interpreter, using Glk API.")
   (license (license:fsf-free "file://README"))))

(define-public fizmo
  (package
    (name "fizmo")
    (version "0.7.9")
    (source (origin
              (method url-fetch)
              (uri (string-append "https://christoph-ender.de/fizmo/source/"
                                  name "-" version ".tar.gz"))
              (sha256
               (base32
                "1w7cgyjrhgkadjrazijzhq7zh0pl5bfc6wl7mdpgh020y4kp46d7"))))
    (build-system gnu-build-system)
    (arguments
     '(#:configure-flags
       (let ((libjpeg (assoc-ref %build-inputs "libjpeg"))
             (ncurses (assoc-ref %build-inputs "ncurses")))
         (list (string-append "jpeg_CFLAGS=-I" libjpeg "/include")
               (string-append "jpeg_LIBS=-ljpeg")
               (string-append "ncursesw_CFLAGS=-I" ncurses "/include")
               (string-append "ncursesw_LIBS=-lncursesw")))))
    (native-inputs
     `(("pkg-config" ,pkg-config)))
    (inputs
     `(("libjpeg" ,libjpeg)
       ("libpng" ,libpng)
       ("libsndfile" ,libsndfile)
       ("libxml2" ,libxml2)
       ("ncurses" ,ncurses)
       ("sdl" ,sdl)))
    (home-page "https://christoph-ender.de/fizmo/")
    (synopsis "Z-machine interpreter")
    (description
     "Fizmo is a console-based Z-machine interpreter.  It is used to play
interactive fiction, also known as text adventures, which were implemented
either by Infocom or created using the Inform compiler.")
    (license license:bsd-3)))

(define-public retroarch
  (package
    (name "retroarch")
    (version "1.3.4")
    (source
     (origin
       (method url-fetch)
       (uri (string-append "https://github.com/libretro/RetroArch/archive/v"
                           version ".tar.gz"))
       (file-name (string-append name "-" version ".tar.gz"))
       (sha256
        (base32 "077v1sj000y3csjw9vradba3k2aknvg5k8521z8aya6q987klwx5"))))
    (build-system gnu-build-system)
    (arguments
     '(#:tests? #f ; no tests
       #:phases
       (alist-replace
        'configure
        (lambda _
          (substitute* "qb/qb.libs.sh"
            (("/bin/true") (which "true")))
          (zero? (system*
                  "./configure"
                  (string-append "--prefix=" %output)
                  (string-append "--global-config-dir=" %output "/etc"))))
        %standard-phases)))
    (inputs
     `(("alsa-lib" ,alsa-lib)
       ("ffmpeg" ,ffmpeg)
       ("freetype" ,freetype)
       ("libxinerama" ,libxinerama)
       ("libxkbcommon" ,libxkbcommon)
       ("libxml2" ,libxml2)
       ("libxv" ,libxv)
       ("mesa" ,mesa)
       ("openal" ,openal)
       ("pulseaudio" ,pulseaudio)
       ("python" ,python)
       ("sdl" ,sdl2)
       ("udev" ,eudev)
       ("zlib" ,zlib)))
    (native-inputs
     `(("pkg-config" ,pkg-config)
       ("which" ,which)))
    (home-page "http://www.libretro.com/")
    (synopsis "Reference frontend for the libretro API")
    (description
     "Libretro is a simple but powerful development interface that allows for
the easy creation of emulators, games and multimedia applications that can plug
straight into any libretro-compatible frontend.  RetroArch is the official
reference frontend for the libretro API, currently used by most as a modular
multi-system game/emulator system.")
    (license license:gpl3+)))

(define-public gnugo
  (package
    (name "gnugo")
    (version "3.8")
    (source (origin
             (method url-fetch)
             (uri (string-append "mirror://gnu/gnugo/gnugo-" version
                                 ".tar.gz"))
             (sha256
              (base32
               "0wkahvqpzq6lzl5r49a4sd4p52frdmphnqsfdv7gdp24bykdfs6s"))))
    (build-system gnu-build-system)
    (inputs `(("readline" ,readline)))
    (synopsis "Play the game of Go")
    (description
     "GNU Go is a program that plays the game of Go, in which players
place stones on a grid to form territory or capture other stones.  While
it can be played directly from the terminal, rendered in ASCII characters,
it is also possible to play GNU Go with 3rd party graphical interfaces or
even in Emacs.  It supports the standard game storage format (SGF, Smart
Game Format) and inter-process communication format (GMP, Go Modem
Protocol).")
    (home-page "http://www.gnu.org/software/gnugo/")
    (license license:gpl3+)))

(define-public extremetuxracer
  (package
    (name "extremetuxracer")
    (version "0.6.0")
    (source (origin
              (method url-fetch)
              (uri (string-append
                    "http://downloads.sourceforge.net/project/extremetuxracer/releases/"
                    version "/etr-" version ".tar.xz"))
              (sha256
               (base32
                "0fl9pwkywqnsmgr6plfj9zb05xrdnl5xb2hcmbjk7ap9l4cjfca4"))))
    (build-system gnu-build-system)
    (native-inputs
     `(("pkg-config" ,pkg-config)))
    (inputs
     `(("freetype" ,freetype)
       ("mesa" ,mesa)
       ("glu" ,glu)
       ("libice" ,libice)
       ("libpng" ,libpng)
       ("sdl" ,sdl)
       ("sdl-mixer" ,sdl-mixer)
       ("sdl-image" ,sdl-image)
       ("libsm" ,libsm)
       ("libunwind" ,libunwind)
       ("libx11" ,libx11)
       ("libxext" ,libxext)
       ("libxi" ,libxi)
       ("libxmu" ,libxmu)
       ("libxt" ,libxt)
       ("tcl" ,tcl)
       ("zlib" ,zlib)))
    (arguments
     '(#:phases
       (modify-phases %standard-phases
         (add-after 'configure 'patch-makefile
           (lambda _
             (substitute* "Makefile"
               (("CXXFLAGS =") "CXXFLAGS = ${CFLAGS}")))))))
    (synopsis "High speed arctic racing game based on Tux Racer")
    ;; Snarfed straight from Debian
    (description "Extreme Tux Racer, or etracer as it is called for short, is
a simple OpenGL racing game featuring Tux, the Linux mascot.  The goal of the
game is to slide down a snow- and ice-covered mountain as quickly as possible,
avoiding the trees and rocks that will slow you down.

Collect herrings and other goodies while sliding down the hill, but avoid fish
bones.

This game is based on the GPL version of the famous game TuxRacer.")
    (home-page "http://sourceforge.net/projects/extremetuxracer/")
    (license license:gpl2+)))

(define-public gnujump
  (package
    (name "gnujump")
    (version "1.0.8")
    (source (origin
              (method url-fetch)
              (uri (string-append "mirror://gnu/gnujump/gnujump-"
                                  version ".tar.gz"))
              (sha256
               (base32
                "05syy9mzbyqcfnm0hrswlmhwlwx54f0l6zhcaq8c1c0f8dgzxhqk"))))
    (build-system gnu-build-system)
    (arguments
     '(#:phases
       (modify-phases %standard-phases
         (add-before
          'configure 'link-libm
          (lambda _ (setenv "LIBS" "-lm"))))))
    (inputs
     `(("glu" ,glu)
       ("mesa" ,mesa)
       ("sdl" ,sdl)
       ("sdl-image" ,sdl-image)
       ("sdl-mixer" ,sdl-mixer)))
    (home-page "http://gnujump.es.gnu.org/")
    (synopsis
     "Game of jumping to the next floor, trying not to fall")
    (description
     "GNUjump is a simple, yet addictive game in which you must jump from
platform to platform to avoid falling, while the platforms drop at faster rates
the higher you go.  The game features multiplayer, unlimited FPS, smooth floor
falling, themeable graphics and sounds, and replays.")
    (license license:gpl3+)))

(define-public wesnoth
  (package
    (name "wesnoth")
    (version "1.12.5")
    (source (origin
              (method url-fetch)
              (uri (string-append "mirror://sourceforge/wesnoth/"
                                  name "-" version ".tar.bz2"))
              (sha256
               (base32
                "07d8ms9ayswg2g530p0zwmz3d77zv68l6nmc718iq9sbv90av6jr"))))
    (build-system cmake-build-system)
    (arguments
     '(#:tests? #f ; no check target
       #:configure-flags
       ;; XXX: Failed to compile with '-Werror=old-style-cast'.
       ;;   boost/mpl/assert.hpp:313:58: error:
       ;;     use of old-style cast [-Werror=old-style-cast]
       ;;   [...]
       ;;   cc1plus: all warnings being treated as errors
       '("-DENABLE_STRICT_COMPILATION=OFF")))
    (native-inputs
     `(("gettext" ,gnu-gettext)
       ("pkg-config" ,pkg-config)))
    (inputs
     `(("boost" ,boost)
       ("dbus" ,dbus)
       ("fribidi" ,fribidi)
       ("libvorbis" ,libvorbis)
       ("pango" ,pango)
       ("sdl-image" ,sdl-image)
       ("sdl-mixer" ,sdl-mixer)
       ("sdl-net" ,sdl-net)
       ("sdl-ttf" ,sdl-ttf)))
    (home-page "http://www.wesnoth.org/")
    (synopsis "Turn-based strategy game")
    (description
     "The Battle for Wesnoth is a fantasy, turn based tactical strategy game,
with several single player campaigns, and multiplayer games (both networked and
local).

Battle for control on a range of maps, using variety of units which have
advantages and disadvantages against different types of attacks.  Units gain
experience and advance levels, and are carried over from one scenario to the
next campaign.")
    (license license:gpl2+)))

(define-public dosbox
  (package
    (name "dosbox")
    (version "0.74.svn3947")
    (source (origin
              (method svn-fetch)
              (uri (svn-reference
                    (url "http://svn.code.sf.net/p/dosbox/code-0/dosbox/trunk/")
                    (revision 3947)))
              (file-name (string-append name "-" version "-checkout"))
              ;; Use SVN head, since the last release (2010) is incompatible
              ;; with GCC 4.8+ (see
              ;; <https://bugs.debian.org/cgi-bin/bugreport.cgi?bug=624976>).
              (sha256
               (base32
                "1p918j6090d1nkvgq7ifvmn506zrdmyi32y7p3ms40d5ssqjg8fj"))))
    (build-system gnu-build-system)
    (arguments
     `(#:phases (modify-phases %standard-phases
                  (add-after
                   'unpack 'autogen.sh
                   (lambda _
                     (zero? (system* "sh" "autogen.sh")))))))
    (native-inputs
     `(("autoconf" ,autoconf)
       ("automake" ,automake)))
    (inputs
     `(("sdl" ,sdl)
       ("libpng" ,libpng)
       ("zlib" ,zlib)
       ("alsa-lib" ,alsa-lib)
       ("glu" ,glu)
       ("mesa" ,mesa)))
    (home-page "http://www.dosbox.com")
    (synopsis "X86 emulator with CGA/EGA/VGA/etc. graphics and sound")
    (description "DOSBox is a DOS-emulator that uses the SDL library.  DOSBox
also emulates CPU:286/386 realmode/protected mode, Directory
FileSystem/XMS/EMS, Tandy/Hercules/CGA/EGA/VGA/VESA graphics, a
SoundBlaster/Gravis Ultra Sound card for excellent sound compatibility with
older games.")
    (license license:gpl2+)))

(define-public gamine
  (package
    (name "gamine")
    (version "1.4")
    (source (origin
              (method url-fetch)
              (uri (string-append "mirror://sourceforge/gamine-game/"
                                  "gamine-" version ".tar.gz"))
              (sha256
               (base32
                "1iny959i1kl2ab6z5xi4s66mrvrwcarxyvjfp2k1sx532s8knk8h"))))
    (build-system gnu-build-system)
    (native-inputs
     `(("pkg-config" ,pkg-config)
       ("intltool" ,intltool)))
    (inputs
     `(("gstreamer" ,gstreamer)
       ("gst-plugins-base" ,gst-plugins-base) ;playbin plugin
       ("gst-plugins-good" ,gst-plugins-good) ;for wav playback
       ("gtk+" ,gtk+)))
    (arguments
     `(#:tests? #f
       #:make-flags
       (let ((out (assoc-ref %outputs "out")))
         (list (string-append "PREFIX=" out)
               (string-append "SYSCONFDIR=" out "/etc")))
       #:phases
       (modify-phases %standard-phases
         (delete 'configure)
         (add-after
          'install 'wrap-gamine
          (lambda* (#:key outputs #:allow-other-keys)
            (let ((out             (assoc-ref outputs "out"))
                  (gst-plugin-path (getenv "GST_PLUGIN_SYSTEM_PATH")))
              (wrap-program (string-append out "/bin/gamine")
                `("GST_PLUGIN_SYSTEM_PATH" ":" prefix (,gst-plugin-path))))
            #t)))))
    (home-page "http://gamine-game.sourceforge.net/")
    (synopsis "Mouse and keyboard discovery for children")
    (description
     "Gamine is a game designed for young children who are learning to use the
mouse and keyboard.  The child uses the mouse to draw colored dots and lines
on the screen and keyboard to display letters.")
    ;; Most files under gpl2+ or gpl3+, but eat.wav under gpl3
    (license license:gpl3)))

(define-public raincat
  (package
    (name "raincat")
    (version "1.1.1.3")
    (source
     (origin
       (method url-fetch)
       (uri (string-append
             "http://hackage.haskell.org/package/Raincat/Raincat-"
             version
             ".tar.gz"))
       (sha256
        (base32
         "1aalh68h6799mv4vyg30zpskl5jkn6x2j1jza7p4lrflyifxzar8"))))
    (build-system haskell-build-system)
    (inputs
     `(("ghc-extensible-exceptions" ,ghc-extensible-exceptions)
       ("ghc-mtl" ,ghc-mtl)
       ("ghc-random" ,ghc-random)
       ("ghc-glut" ,ghc-glut)
       ("ghc-opengl" ,ghc-opengl)
       ("ghc-sdl" ,ghc-sdl)
       ("ghc-sdl-image" ,ghc-sdl-image)
       ("ghc-sdl-mixer" ,ghc-sdl-mixer)))
    (home-page "http://raincat.bysusanlin.com/")
    (synopsis "Puzzle game with a cat in lead role")
    (description "Project Raincat is a game developed by Carnegie Mellon
students through GCS during the Fall 2008 semester.  Raincat features game
play inspired from classics Lemmings and The Incredible Machine.  The project
proved to be an excellent learning experience for the programmers.  Everything
is programmed in Haskell.")
    (license license:bsd-3)))

(define-public manaplus
  (package
    (name "manaplus")
    (version "1.6.6.4")
    (source (origin
              (method url-fetch)
              (uri (string-append
                    "http://repo.manaplus.org/manaplus/download/"
                    version "/manaplus-" version ".tar.xz"))
              (sha256
               (base32
                "00sdw2mspdhrqvz0vl6jbnhiclj7vmvyjih9qf8dbkfw2s921ybc"))))
    (build-system gnu-build-system)
    (arguments
     '(#:configure-flags
       (list (string-append "CPPFLAGS=-I"
                            (assoc-ref %build-inputs "sdl-union")
                            "/include/SDL"))))
    (native-inputs
     `(("pkg-config" ,pkg-config)))
    (inputs
     `(("glu" ,glu)
       ("curl" ,curl)
       ("libxml2" ,libxml2)
       ("mesa" ,mesa)
       ("physfs" ,physfs)
       ("sdl-union" ,(sdl-union))))
    (home-page "http://manaplus.org")
    (synopsis "Client for 'The Mana World' and similar games")
    (description
     "ManaPlus is a 2D MMORPG client for game servers.  It is the only
fully supported client for @uref{http://www.themanaworld.org, The mana
world}, @uref{http://evolonline.org, Evol Online} and
@uref{http://landoffire.org, Land of fire}.")
    ;; "src/debug/*" and "src/sdl2gfx/*" are under Zlib.
    ;; "data/themes/{golden-delicious,jewelry}/*" are under CC-BY-SA.
    ;; The rest is under GPL2+.
    (license (list license:gpl2+ license:zlib license:cc-by-sa4.0))))

(define-public mupen64plus-core
  (package
    (name "mupen64plus-core")
    (version "2.5")
    (source
     (origin
       (method url-fetch)
       (uri (string-append
             "https://github.com/mupen64plus/mupen64plus-core/archive/"
             version ".tar.gz"))
       (file-name (string-append name "-" version ".tar.gz"))
       (sha256
        (base32 "0dg2hksm5qni2hcha93k7n4fqr92888p946f7phb0ndschzfh9kk"))))
    (build-system gnu-build-system)
    (native-inputs
     `(("pkg-config" ,pkg-config)
       ("which" ,which)))
    (inputs
     `(("freetype" ,freetype)
       ("glu" ,glu)
       ("libpng" ,libpng)
       ("mesa" ,mesa)
       ("sdl2" ,sdl2)
       ("zlib" ,zlib)))
    (arguments
     '(#:phases
       (modify-phases %standard-phases
         ;; The mupen64plus build system has no configure phase.
         (delete 'configure)
         ;; Makefile is in a subdirectory.
         (add-before
          'build 'cd-to-project-dir
          (lambda _
            (chdir "projects/unix"))))
       #:make-flags (let ((out (assoc-ref %outputs "out")))
                      (list "all" (string-append "PREFIX=" out)))
       ;; There are no tests.
       #:tests? #f))
    ;; As per the Makefile (in projects/unix/Makefile):
    (supported-systems '("i686-linux" "x86_64-linux"))
    (home-page "http://www.mupen64plus.org/")
    (synopsis "Nintendo 64 emulator core library")
    (description
     "Mupen64Plus is a cross-platform plugin-based Nintendo 64 (N64) emulator
which is capable of accurately playing many games.  This package contains the
core library.")
    (license license:gpl2+)))

(define-public mupen64plus-audio-sdl
  (package
    (name "mupen64plus-audio-sdl")
    (version "2.5")
    (source
     (origin
       (method url-fetch)
       (uri (string-append
             "https://github.com/mupen64plus/mupen64plus-audio-sdl/archive/"
             version ".tar.gz"))
       (file-name (string-append name "-" version ".tar.gz"))
       (sha256
        (base32 "0ss6w92n2rpfnazhg9lbq0nvs3fqx93nliz3k3wjxdlx4dpi7h3a"))))
    (build-system gnu-build-system)
    (native-inputs
     `(("pkg-config" ,pkg-config)
       ("which" ,which)))
    (inputs
     `(("mupen64plus-core" ,mupen64plus-core)
       ("sdl2" ,sdl2)))
    (arguments
     '(#:phases
       (modify-phases %standard-phases
         ;; The mupen64plus build system has no configure phase.
         (delete 'configure)
         ;; Makefile is in a subdirectory.
         (add-before
          'build 'cd-to-project-dir
          (lambda _
            (chdir "projects/unix"))))
       #:make-flags
       (let ((out (assoc-ref %outputs "out"))
             (m64p (assoc-ref %build-inputs "mupen64plus-core")))
         (list "all"
               (string-append "PREFIX=" out)
               (string-append "APIDIR=" m64p "/include/mupen64plus")))
       ;; There are no tests.
       #:tests? #f))
    (home-page "http://www.mupen64plus.org/")
    (synopsis "Mupen64Plus SDL input plugin")
    (description
     "Mupen64Plus is a cross-platform plugin-based Nintendo 64 (N64) emulator
which is capable of accurately playing many games.  This package contains the
SDL audio plugin.")
    (license license:gpl2+)))

(define-public mupen64plus-input-sdl
  (package
    (name "mupen64plus-input-sdl")
    (version "2.5")
    (source
     (origin
       (method url-fetch)
       (uri (string-append
             "https://github.com/mupen64plus/mupen64plus-input-sdl/archive/"
             version ".tar.gz"))
       (file-name (string-append name "-" version ".tar.gz"))
       (sha256
        (base32 "11sj5dbalp2nrlmki34vy7wy28vc175pnnkdk65p8599hnyq37ri"))))
    (build-system gnu-build-system)
    (native-inputs
     `(("which" ,which)))
    (inputs
     `(("mupen64plus-core" ,mupen64plus-core)
       ("sdl2" ,sdl2)))
    (arguments
     '(#:phases
       (modify-phases %standard-phases
         ;; The mupen64plus build system has no configure phase.
         (delete 'configure)
         ;; Makefile is in a subdirectory.
         (add-before
          'build 'cd-to-project-dir
          (lambda _
            (chdir "projects/unix"))))
       #:make-flags
       (let ((out (assoc-ref %outputs "out"))
             (m64p (assoc-ref %build-inputs "mupen64plus-core")))
         (list "all"
               (string-append "PREFIX=" out)
               (string-append "APIDIR=" m64p "/include/mupen64plus")))
       ;; There are no tests.
       #:tests? #f))
    (home-page "http://www.mupen64plus.org/")
    (synopsis "Mupen64Plus SDL input plugin")
    (description
     "Mupen64Plus is a cross-platform plugin-based Nintendo 64 (N64) emulator
which is capable of accurately playing many games.  This package contains the
SDL input plugin.")
    (license license:gpl2+)))

(define-public mupen64plus-rsp-hle
  (package
    (name "mupen64plus-rsp-hle")
    (version "2.5")
    (source
     (origin
       (method url-fetch)
       (uri (string-append
             "https://github.com/mupen64plus/mupen64plus-rsp-hle/archive/"
             version ".tar.gz"))
       (file-name (string-append name "-" version ".tar.gz"))
       (sha256
        (base32 "15h7mgz6xd2zjzm6l3f96sbs8kwr3xvbwzgikhnka79m6c69hsxv"))))
    (build-system gnu-build-system)
    (inputs
     `(("mupen64plus-core" ,mupen64plus-core)))
    (arguments
     '(#:phases
       (modify-phases %standard-phases
         ;; The mupen64plus build system has no configure phase.
         (delete 'configure)
         ;; Makefile is in a subdirectory.
         (add-before
          'build 'cd-to-project-dir
          (lambda _
            (chdir "projects/unix"))))
       #:make-flags
       (let ((out (assoc-ref %outputs "out"))
             (m64p (assoc-ref %build-inputs "mupen64plus-core")))
         (list "all"
               (string-append "PREFIX=" out)
               (string-append "APIDIR=" m64p "/include/mupen64plus")))
       ;; There are no tests.
       #:tests? #f))
    (home-page "http://www.mupen64plus.org/")
    (synopsis "Mupen64Plus SDL input plugin")
    (description
     "Mupen64Plus is a cross-platform plugin-based Nintendo 64 (N64) emulator
which is capable of accurately playing many games.  This package contains the
high-level emulation (HLE) RSP processor plugin.")
    (license license:gpl2+)))

(define-public mupen64plus-rsp-z64
  (package
    (name "mupen64plus-rsp-z64")
    (version "2.0.0")
    (source
     (origin
       (method url-fetch)
       (uri (string-append
             "https://github.com/mupen64plus/mupen64plus-rsp-z64/archive/"
             version ".tar.gz"))
       (file-name (string-append name "-" version ".tar.gz"))
       (sha256
        (base32 "10jz1w2dhx5slhyk4m8mdqlpsd6cshchslr1fckb2ayzb1ls3ghi"))))
    (build-system gnu-build-system)
    (inputs
     `(("mupen64plus-core" ,mupen64plus-core)))
    (arguments
     '(#:phases
       (modify-phases %standard-phases
         ;; The mupen64plus build system has no configure phase.
         (delete 'configure)
         ;; Makefile is in a subdirectory.
         (add-before
          'build 'cd-to-project-dir
          (lambda _
            (chdir "projects/unix"))))
       #:make-flags
       (let ((out (assoc-ref %outputs "out"))
             (m64p (assoc-ref %build-inputs "mupen64plus-core")))
         (list "all"
               (string-append "PREFIX=" out)
               (string-append "APIDIR=" m64p "/include/mupen64plus")))
       ;; There are no tests.
       #:tests? #f))
    (home-page "http://www.mupen64plus.org/")
    (synopsis "Mupen64Plus SDL input plugin")
    (description
     "Mupen64Plus is a cross-platform plugin-based Nintendo 64 (N64) emulator
which is capable of accurately playing many games.  This package contains the
Z64 RSP processor plugin.")
    (license license:gpl2+)))

(define-public mupen64plus-video-arachnoid
  (package
    (name "mupen64plus-video-arachnoid")
    (version "2.0.0")
    (source
     (origin
       (method url-fetch)
       (uri (string-append
             "https://github.com/mupen64plus/mupen64plus-video-arachnoid/archive/"
             version ".tar.gz"))
       (file-name (string-append name "-" version ".tar.gz"))
       (sha256
        (base32 "0jjwf144rihznm4lnqbhgigxw664v3v32wy94adaa6imk8z6gslh"))))
    (build-system gnu-build-system)
    (native-inputs
     `(("pkg-config" ,pkg-config)
       ("which" ,which)))
    (inputs
     `(("mesa" ,mesa)
       ("mupen64plus-core" ,mupen64plus-core)))
    (arguments
     '(#:phases
       (modify-phases %standard-phases
         ;; The mupen64plus build system has no configure phase.
         (delete 'configure)
         ;; Makefile is in a subdirectory.
         (add-before
          'build 'cd-to-project-dir
          (lambda _
            (chdir "projects/unix"))))
       #:make-flags
       (let ((out (assoc-ref %outputs "out"))
             (m64p (assoc-ref %build-inputs "mupen64plus-core")))
         (list "all"
               (string-append "PREFIX=" out)
               (string-append "APIDIR=" m64p "/include/mupen64plus")))
       ;; There are no tests.
       #:tests? #f))
    (home-page "http://www.mupen64plus.org/")
    (synopsis "Mupen64Plus Rice Video plugin")
    (description
     "Mupen64Plus is a cross-platform plugin-based Nintendo 64 (N64) emulator
which is capable of accurately playing many games.  This package contains the
Arachnoid video plugin.")
    (license license:gpl2+)))

(define-public mupen64plus-video-glide64
  (package
    (name "mupen64plus-video-glide64")
    (version "2.0.0")
    (source
     (origin
       (method url-fetch)
       (uri (string-append
             "https://github.com/mupen64plus/mupen64plus-video-glide64/archive/"
             version ".tar.gz"))
       (file-name (string-append name "-" version ".tar.gz"))
       (sha256
        (base32 "1rm55dbf6xgsq1blbzs6swa2ajv0qkn38acbljj346abnk6s3dla"))))
    (build-system gnu-build-system)
    (native-inputs
     `(("pkg-config" ,pkg-config)
       ("which" ,which)))
    (inputs
     `(("mesa" ,mesa)
       ("mupen64plus-core" ,mupen64plus-core)
       ("sdl2" ,sdl2)))
    (arguments
     '(#:phases
       (modify-phases %standard-phases
         ;; The mupen64plus build system has no configure phase.
         (delete 'configure)
         ;; Makefile is in a subdirectory.
         (add-before
          'build 'cd-to-project-dir
          (lambda _
            (chdir "projects/unix")))
         ;; XXX Should be unnecessary with the next release.
         (add-before
          'build 'use-sdl2
          (lambda _
            (substitute* "Makefile"
              (("SDL_CONFIG = (.*)sdl-config" all prefix)
               (string-append "SDL_CONFIG = " prefix "sdl2-config"))))))
       #:make-flags
       (let ((out (assoc-ref %outputs "out"))
             (m64p (assoc-ref %build-inputs "mupen64plus-core")))
         (list "all"
               (string-append "PREFIX=" out)
               (string-append "APIDIR=" m64p "/include/mupen64plus")))
       ;; There are no tests.
       #:tests? #f))
    (home-page "http://www.mupen64plus.org/")
    (synopsis "Mupen64Plus Rice Video plugin")
    (description
     "Mupen64Plus is a cross-platform plugin-based Nintendo 64 (N64) emulator
which is capable of accurately playing many games.  This package contains the
Glide64 video plugin.")
    (license license:gpl2+)))

(define-public mupen64plus-video-glide64mk2
  (package
    (name "mupen64plus-video-glide64mk2")
    (version "2.5")
    (source
     (origin
       (method url-fetch)
       (uri (string-append
             "https://github.com/mupen64plus/mupen64plus-video-glide64mk2/archive/"
             version ".tar.gz"))
       (file-name (string-append name "-" version ".tar.gz"))
       (sha256
        (base32 "1ihl4q293d6svba26b4mhapjcdg12p90gibz79b4mx423jlcxxj9"))))
    (build-system gnu-build-system)
    (native-inputs
     `(("pkg-config" ,pkg-config)
       ("which" ,which)))
    (inputs
     `(("boost" ,boost)
       ("libpng" ,libpng)
       ("mesa" ,mesa)
       ("mupen64plus-core" ,mupen64plus-core)
       ("sdl2" ,sdl2)
       ("zlib" ,zlib)))
    (arguments
     '(#:phases
       (modify-phases %standard-phases
         ;; The mupen64plus build system has no configure phase.
         (delete 'configure)
         ;; Makefile is in a subdirectory.
         (add-before
          'build 'cd-to-project-dir
          (lambda _
            (chdir "projects/unix"))))
       #:make-flags
       (let ((out (assoc-ref %outputs "out"))
             (m64p (assoc-ref %build-inputs "mupen64plus-core")))
         (list "all"
               (string-append "PREFIX=" out)
               (string-append "APIDIR=" m64p "/include/mupen64plus")))
       ;; There are no tests.
       #:tests? #f))
    (home-page "http://www.mupen64plus.org/")
    (synopsis "Mupen64Plus Rice Video plugin")
    (description
     "Mupen64Plus is a cross-platform plugin-based Nintendo 64 (N64) emulator
which is capable of accurately playing many games.  This package contains the
Glide64MK2 video plugin.")
    (license license:gpl2+)))

(define-public mupen64plus-video-rice
  (package
    (name "mupen64plus-video-rice")
    (version "2.5")
    (source
     (origin
       (method url-fetch)
       (uri (string-append
             "https://github.com/mupen64plus/mupen64plus-video-rice/archive/"
             version ".tar.gz"))
       (file-name (string-append name "-" version ".tar.gz"))
       (sha256
        (base32 "0rd2scjmh285w61aj3mgx71whg5rqrjbry3cdgicczrnyvf8wdvk"))))
    (build-system gnu-build-system)
    (native-inputs
     `(("pkg-config" ,pkg-config)
       ("which" ,which)))
    (inputs
     `(("libpng" ,libpng)
       ("mesa" ,mesa)
       ("mupen64plus-core" ,mupen64plus-core)
       ("sdl2" ,sdl2)))
    (arguments
     '(#:phases
       (modify-phases %standard-phases
         ;; The mupen64plus build system has no configure phase.
         (delete 'configure)
         ;; Makefile is in a subdirectory.
         (add-before
          'build 'cd-to-project-dir
          (lambda _
            (chdir "projects/unix"))))
       #:make-flags
       (let ((out (assoc-ref %outputs "out"))
             (m64p (assoc-ref %build-inputs "mupen64plus-core")))
         (list "all"
               (string-append "PREFIX=" out)
               (string-append "APIDIR=" m64p "/include/mupen64plus")))
       ;; There are no tests.
       #:tests? #f))
    (home-page "http://www.mupen64plus.org/")
    (synopsis "Mupen64Plus Rice Video plugin")
    (description
     "Mupen64Plus is a cross-platform plugin-based Nintendo 64 (N64) emulator
which is capable of accurately playing many games.  This package contains the
Rice Video plugin.")
    (license license:gpl2+)))

(define-public mupen64plus-video-z64
  (package
    (name "mupen64plus-video-z64")
    (version "2.0.0")
    (source
     (origin
       (method url-fetch)
       (uri (string-append
             "https://github.com/mupen64plus/mupen64plus-video-z64/archive/"
             version ".tar.gz"))
       (file-name (string-append name "-" version ".tar.gz"))
       (sha256
        (base32 "1x7wsjs5gx2iwx20p4cjcbf696zsjlh31qxmghwv0ifrq8x58s1b"))))
    (build-system gnu-build-system)
    (native-inputs
     `(("pkg-config" ,pkg-config)
       ("which" ,which)))
    (inputs
     `(("glew" ,glew)
       ("mupen64plus-core" ,mupen64plus-core)
       ("sdl2" ,sdl2)))
    (arguments
     '(#:phases
       (modify-phases %standard-phases
         ;; The mupen64plus build system has no configure phase.
         (delete 'configure)
         ;; Makefile is in a subdirectory.
         (add-before
          'build 'cd-to-project-dir
          (lambda _
            (chdir "projects/unix")))
         ;; XXX Should be unnecessary with the next release.
         (add-before
          'build 'use-sdl2
          (lambda _
            (substitute* "Makefile"
              (("SDL_CONFIG = (.*)sdl-config" all prefix)
               (string-append "SDL_CONFIG = " prefix "sdl2-config"))))))
       #:make-flags
       (let ((out (assoc-ref %outputs "out"))
             (m64p (assoc-ref %build-inputs "mupen64plus-core")))
         (list "all"
               (string-append "PREFIX=" out)
               (string-append "APIDIR=" m64p "/include/mupen64plus")))
       ;; There are no tests.
       #:tests? #f))
    (home-page "http://www.mupen64plus.org/")
    (synopsis "Mupen64Plus Z64 video plugin")
    (description
     "Mupen64Plus is a cross-platform plugin-based Nintendo 64 (N64) emulator
which is capable of accurately playing many games.  This package contains the
Z64 video plugin.")
    (license license:gpl2+)))

(define-public mupen64plus-ui-console
  (package
    (name "mupen64plus-ui-console")
    (version "2.5")
    (source
     (origin
       (method url-fetch)
       (uri (string-append
             "https://github.com/mupen64plus/mupen64plus-ui-console/archive/"
             version ".tar.gz"))
       (file-name (string-append name "-" version ".tar.gz"))
       (sha256
        (base32 "04qkpd8ic7xsgnqz7spl00wxdygf79m7d1k8rabbygjk5lg6p8z2"))
       (patches (search-patches "mupen64plus-ui-console-notice.patch"))))
    (build-system gnu-build-system)
    (native-inputs
     `(("pkg-config" ,pkg-config)
       ("which" ,which)))
    (inputs
     `(("sdl2" ,sdl2)))
    ;; Mupen64Plus supports a single data directory and a single plugin
    ;; directory in its configuration, yet we need data and plugin files from
    ;; a variety of packages.  The best way to deal with this is to install
    ;; all packages from which data and plugin files are needed into one's
    ;; profile, and point the configuration there.  Hence, propagate the most
    ;; important packages here to save the user from the bother.  The patch
    ;; mupen64plus-ui-console-notice also gives users instructions on what
    ;; they need to do in order to point the configuration to their profile.
    (propagated-inputs
     `(("mupen64plus-core" ,mupen64plus-core)
       ("mupen64plus-audio-sdl" ,mupen64plus-audio-sdl)
       ("mupen64plus-input-sdl" ,mupen64plus-input-sdl)
       ("mupen64plus-rsp-hle" ,mupen64plus-rsp-hle)
       ("mupen64plus-video-glide64" ,mupen64plus-video-glide64)
       ("mupen64plus-video-glide64mk2" ,mupen64plus-video-glide64mk2)
       ("mupen64plus-video-rice" ,mupen64plus-video-rice)))
    (arguments
     '(#:phases
       (modify-phases %standard-phases
         ;; The mupen64plus build system has no configure phase.
         (delete 'configure)
         ;; Makefile is in a subdirectory.
         (add-before
          'build 'cd-to-project-dir
          (lambda _
            (chdir "projects/unix"))))
       #:make-flags
       (let ((out (assoc-ref %outputs "out"))
             (m64p (assoc-ref %build-inputs "mupen64plus-core")))
         (list "all"
               (string-append "PREFIX=" out)
               (string-append "APIDIR=" m64p "/include/mupen64plus")
               ;; Trailing slash matters here.
               (string-append "COREDIR=" m64p "/lib/")))
       ;; There are no tests.
       #:tests? #f))
    (home-page "http://www.mupen64plus.org/")
    (synopsis "Mupen64Plus SDL input plugin")
    (description
     "Mupen64Plus is a cross-platform plugin-based Nintendo 64 (N64) emulator
which is capable of accurately playing many games.  This package contains the
command line user interface.  Installing this package is the easiest way
towards a working Mupen64Plus for casual users.")
    (license license:gpl2+)))

(define-public nestopia-ue
  (package
    (name "nestopia-ue")
    (version "1.46.2")
    (source (origin
              (method url-fetch)
              (uri (string-append
                    "https://github.com/rdanbrook/nestopia/archive/"
                    version ".tar.gz"))
              (file-name (string-append name "-" version ".tar.gz"))
              (sha256
               (base32
                "07h49xwvg61dx20rk5p4r3ax2ar5y0ppvm60cqwqljyi9rdfbh7p"))
              (modules '((guix build utils)))
              (snippet
               '(begin
                  ;; We don't need libretro for the GNU/Linux build.
                  (delete-file-recursively "libretro")
                  ;; Use system zlib.
                  (delete-file-recursively "source/zlib")
                  (substitute* "source/core/NstZlib.cpp"
                    (("#include \"../zlib/zlib.h\"") "#include <zlib.h>"))))))
    (build-system gnu-build-system)
    (native-inputs
     `(("pkg-config" ,pkg-config)))
    (inputs
     `(("ao" ,ao)
       ("glu" ,glu)
       ("gtk+" ,gtk+)
       ("libarchive" ,libarchive)
       ("mesa" ,mesa)
       ("sdl2" ,sdl2)
       ("zlib" ,zlib)))
    (arguments
     '(#:phases
       (modify-phases %standard-phases
         ;; The Nestopia build system consists solely of a Makefile.
         (delete 'configure)
         ;; XXX Should be unnecessary with the next release.
         (add-before
          'build 'patch-makefile
          (lambda _
            (substitute* "Makefile"
              (("@mkdir \\$@") "@mkdir -p $@")
              (("CC =") "CC ?=")
              (("CXX =") "CXX ?=")
              (("PREFIX =") "PREFIX ?=")
              (("^install:\n$") "install:\n\tmkdir -p $(BINDIR)\n"))))
         (add-before
          'build 'remove-xdg-desktop-menu-call
          (lambda _
            (substitute* "Makefile"
              (("xdg-desktop-menu install .*") "")))))
       #:make-flags (let ((out (assoc-ref %outputs "out")))
                      (list "CC=gcc" "CXX=g++" (string-append "PREFIX=" out)))
       ;; There are no tests.
       #:tests? #f))
    (home-page "http://0ldsk00l.ca/nestopia/")
    (synopsis "Nintendo Entertainment System (NES/Famicom) emulator")
    (description
     "Nestopia UE (Undead Edition) is a fork of the Nintendo Entertainment
System (NES/Famicom) emulator Nestopia, with enhancements from members of the
emulation community.  It provides highly accurate emulation.")
    (license license:gpl2+)))

(define-public emulation-station
  (let ((commit "646bede3d9ec0acf0ae378415edac136774a66c5"))
    (package
      (name "emulation-station")
      (version "2.0.1")
      (source (origin
                (method git-fetch) ; no tarball available
                (uri (git-reference
                      (url "https://github.com/Aloshi/EmulationStation.git")
                      (commit commit))) ; no version tag
                (sha256
                 (base32
                  "0cm0sq2wri2l9cvab1l0g02za59q7klj0h3p028vr96n6njj4w9v"))))
      (build-system cmake-build-system)
      (arguments
       '(#:tests? #f)) ; no tests
      (inputs
       `(("alsa-lib" ,alsa-lib)
         ("boost" ,boost)
         ("curl" ,curl)
         ("eigin" ,eigen)
         ("freeimage" ,freeimage)
         ("freetype" ,freetype)
         ("mesa" ,mesa)
         ("sdl2" ,sdl2)))
      (synopsis "Video game console emulator front-end")
      (description "EmulationStation provides a graphical front-end to a large
number of video game console emulators.  It features an interface that is
usable with any game controller that has at least 4 buttons, theming support,
and a game metadata scraper.")
      (home-page "http://www.emulationstation.org")
      (license license:expat))))

(define openttd-engine
  (package
    (name "openttd-engine")
    (version "1.6.0")
    (source
     (origin (method url-fetch)
             (uri (string-append "http://binaries.openttd.org/releases/"
                                 version "/openttd-" version "-source.tar.xz"))
             (sha256
              (base32
               "1cjf9gz7d0sn7893wv9d00q724sxv3d81bgb0c5f5ppz2ssyc4jc"))
             (modules '((guix build utils)))
             (snippet
              ;; The DOS port contains proprietary software.
              '(delete-file-recursively "os/dos"))))
    (build-system gnu-build-system)
    (arguments
     `(#:tests? #f              ; no "check" target
       #:phases
       (modify-phases %standard-phases
         ;; The build process fails if the configure script is passed the
         ;; option "--enable-fast-install".
         (replace 'configure
           (lambda* (#:key inputs outputs #:allow-other-keys)
             (let ((out (assoc-ref outputs "out"))
                   (lzo (assoc-ref inputs "lzo")))
               (zero?
                (system* "./configure"
                         (string-append "--prefix=" out)
                         ;; Provide the "lzo" path.
                         (string-append "--with-liblzo2="
                                        lzo "/lib/liblzo2.a")
                         ;; Put the binary in 'bin' instead of 'games'.
                         "--binary-dir=bin"))))))))
    (native-inputs `(("pkg-config" ,pkg-config)))
    (inputs
     `(("allegro" ,allegro-4)
       ("fontconfig" ,fontconfig)
       ("freetype" ,freetype)
       ("icu4c" ,icu4c)
       ("libpng" ,libpng)
       ("lzo" ,lzo)
       ("sdl" ,sdl)
       ("xz" ,xz)
       ("zlib" ,zlib)))
    (synopsis "Transportation economics simulator")
    (description "OpenTTD is a game in which you transport goods and
passengers by land, water and air.  It is a re-implementation of Transport
Tycoon Deluxe with many enhancements including multiplayer mode,
internationalization support, conditional orders and the ability to clone,
autoreplace and autoupdate vehicles.")
    (home-page "http://openttd.org/")
    ;; This package is GPLv2, except for a few files located in
    ;; "src/3rdparty/" which are under the 3-clause BSD, LGPLv2.1+ and Zlib
    ;; licenses.  In addition, this software contains an in-game downloader
    ;; from which the user may find non-functional data licensed under
    ;; different terms.
    (license (list license:bsd-3 license:gpl2 license:lgpl2.1+ license:zlib))))

;; TODO Add 'openttd-opengfx' and 'openttd-openmsx' packages and make
;; 'openttd' a wrapper around them.  The engine is playable by itself,
;; but it asks a user to download graphics if it's not found.

(define-public openttd
  (package
    (inherit openttd-engine)
    (name "openttd")))

(define-public pinball
  (package
    (name "pinball")
    (version "0.3.1")
    (source
     (origin (method url-fetch)
             (uri (string-append "mirror://sourceforge/pinball/pinball/"
                                 "pinball-" version "/"
                                 "pinball-" version ".tar.gz"))
             (sha256
              (base32
               "1f2whlrfidwfh8lvr8cspcyirc6840r5d1ajm7x99qmngygrhixs"))
             (patches (search-patches "pinball-const-fix.patch"
                                      "pinball-cstddef.patch"
                                      "pinball-missing-separators.patch"
                                      "pinball-src-deps.patch"
                                      "pinball-system-ltdl.patch"))))
    (build-system gnu-build-system)
    (inputs
     `(("glu" ,glu)
       ("mesa" ,mesa)
       ("sdl" ,sdl)
       ("sdl-image" ,sdl-image)
       ("sdl-mixer" ,sdl-mixer)))
    (arguments
     '(#:configure-flags
       (list (string-append "CPPFLAGS=-I"
                            (assoc-ref %build-inputs "sdl-image")
                            "/include/SDL -I"
                            (assoc-ref %build-inputs "sdl-mixer")
                            "/include/SDL"))))
    (home-page "http://pinball.sourceforge.net")
    (synopsis "Pinball simulator")
    (description "The Emilia Pinball Project is a pinball simulator.  There
are only two levels to play with, but they are very addictive.")
    (license license:gpl2)))

(define-public pioneers
  (package
    (name "pioneers")
    (version "15.3")
    (source (origin
              (method url-fetch)
              (uri (string-append "http://downloads.sourceforge.net/pio/"
                                  "pioneers-" version ".tar.gz"))
              (sha256
               (base32
                "128s718nnraiznbg2rajjqb7cfkdg24hy6spdd9narb4f4dsbbv9"))))
    (build-system gnu-build-system)
    (inputs `(("gtk+" ,gtk+)
              ("librsvg" ,librsvg)
              ("avahi" ,avahi)))
    (native-inputs `(("intltool" ,intltool)
                     ("pkg-config" ,pkg-config)))
    (synopsis "Board game inspired by The Settlers of Catan")
    (description "Pioneers is an emulation of the board game The Settlers of
Catan.  It can be played on a local network, on the internet, and with AI
players.")
    (home-page "http://pio.sourceforge.net/")
    (license license:gpl2+)))

(define-public desmume
  (package
    (name "desmume")
    (version "0.9.11")
    (source
     (origin
       (method url-fetch)
       (uri (string-append
             "mirror://sourceforge/desmume/desmume/"
             version "/desmume-" version ".tar.gz"))
       (sha256
        (base32
         "15l8wdw3q61fniy3h93d84dnm6s4pyadvh95a0j6d580rjk4pcrs"))))
    (build-system gnu-build-system)
    (arguments
     ;; Enable support for WiFi and microphone.
     `(#:configure-flags '("--enable-wifi"
                           "--enable-openal")))
    (native-inputs
     `(("pkg-config" ,pkg-config)
       ("intltool" ,intltool)))
    (inputs
     `(("zlib" ,zlib)
       ("sdl" ,sdl)
       ("glib" ,glib)
       ("gtk+" ,gtk+-2)
       ("glu" ,glu)))
    (home-page "http://desmume.org/")
    (synopsis "Nintendo DS emulator")
    (description
     "DeSmuME is an emulator for the Nintendo DS handheld gaming console.")
    (license license:gpl2)))

(define-public einstein
  (package
    (name "einstein")
    (version "2.0")
    (source (origin
              (method url-fetch)
              (uri (string-append "http://http.debian.net/debian/pool/main/e/"
                                  "einstein/einstein_2.0.dfsg.2.orig.tar.gz"))
              (sha256
               (base32
                "1hxrlv6n8py48j487i6wbb4n4vd55w0na69r7ccmmr9vmrsw5mlk"))
              (patches (search-patches "einstein-build.patch"))))
    (build-system gnu-build-system)
    (inputs
     `(("freetype" ,freetype)
       ("sdl" ,(sdl-union (list sdl sdl-mixer sdl-ttf)))
       ("zlib" ,zlib)))
    (native-inputs
     `(("font-dejavu" ,font-dejavu)))
    (arguments
     `(#:tests? #f ; no check target
       #:phases
        (modify-phases %standard-phases
          (replace 'configure
          (lambda* (#:key outputs inputs #:allow-other-keys)
            (let ((out (assoc-ref outputs "out"))
                  (dejavu (string-append (assoc-ref inputs "font-dejavu")
                                         "/share/fonts/truetype/DejaVuSans.ttf")))
              (substitute* "Makefile"
                (("PREFIX=/usr/local") (string-append "PREFIX=" out)))
              ;; The patch above registers a free font for use by the binary,
              ;; but the font is copied during the compile phase into a
              ;; resources file, so we need to make the ttf file available.
              (symlink dejavu "res/DejaVuSans.ttf")
              #t))))))
    (synopsis "Logic puzzle game")
    (description "The goal of this logic game is to open all cards in a 6x6
grid, using a number of hints as to their relative position.  The game idea
is attributed to Albert Einstein.")
    ;; The original home page has disappeared.
    (home-page (string-append "http://web.archive.org/web/20120521062745/"
                              "http://games.flowix.com/en/index.html"))
    ;; License according to
    ;; http://web.archive.org/web/20150222180355/http://www.babichev.info/en/projects/index.html
    ;; The source code is a DFSG-sanitized tarball and does not contain any
    ;; license information.
    (license license:gpl3+)))

(define-public powwow
  (package
    (name "powwow")
    (version "1.2.17")
    (source (origin
              (method url-fetch)
              (uri (string-append
                    "http://www.hoopajoo.net/static/projects/powwow-"
                    version ".tar.gz"))
              (file-name (string-append name "-" version ".tar.gz"))
              (sha256
               (base32
                "1xmsg2y7qcvj67i9ilnih0mvfxcpni7fzrz343x9rdfnkkzf3pp8"))))
    (inputs
     `(("ncurses" ,ncurses)))
    (build-system gnu-build-system)
    (home-page "http://www.hoopajoo.net/projects/powwow.html")
    (synopsis "MUD and telnet client")
    (description
     "POWWOW is a client software which can be used for telnet as well as for
@dfn{Multi-User Dungeon} (MUD).  Additionally it can serve as a nice client for
the chat server psyced with the specific config located at
http://lavachat.symlynx.com/unix/")
    (license license:gpl2+)))

(define-public red-eclipse
  (let ((data-sources
         '(("acerspyro"   "0gxxr6nbac918b49x1cp72nw951hqm5m4iyi2shb1612ly384w8q")
           ("actors"      "1jq9q82m6nx07nwpb5cnpdcwa33jrcgg0j2yir8zk6zpnxdmp0il")
           ("appleflap"   "1cn41c6xs68l88rmphqh4rlsh6h04xnkkvklxdpqpvvr4zlsmi85")
           ("blendbrush"  "0wjbgnniirl9arv274m8mpdqbbq7d09g0pq1z9dl56sazmbk5yy0")
           ("caustics"    "0gxv1pqhi6c27mqi9mwqyfnzv9rq5sva1vgxhb9ljh231rmkdc15")
           ("crosshairs"  "0vlyhd10mly2qnjpwvss9ani7dg3v2njpf7457ilx7fk9a3hlbkk")
           ("elyvisions"  "0s0l77rd9fd09imvj05pwcz4bqrn3j8qsw8prv5pi5bqa50mbn19")
           ("fonts"       "0apn8j9lf43nmnidq1f0azhrr1n896g7si4djbix1bwll6ild0mq")
           ("freezurbern" "0y60s3g8v8bl2m6pk2yr9fzl67ymv821x6l2f9hszzydlcjwlscn")
           ("john"        "1lmwn0r7qpyac2qrnkv9llhsbyzqpgr27hxq2qn1rfbq12fja0ld")
           ("jojo"        "0sh3ricqlqw868a0mz2n9iw7lhp650pysd2wkcdizhcmw2hlayx9")
           ("jwin"        "1r459jhxx64j3vdw886ypkm6zg0yg6cr2qark54i1zdskjhp762k")
           ("luckystrike" "08xq87crcz0jq45q1g6p8h4xrm1bcqzd019zp7n0f9c3p9j6al91")
           ("maps"        "1f0hqh8mbd4nzqi4hja4k5f380nszhx8igajg5ini4p9cp39x9vi")
           ("mayhem"      "1hn9jp64aiz8k6p2nxyg82h2nc8fadgghzhrm26y7i4bz9xwxacm")
           ("mikeplus64"  "1kj2zznxykgm3f1h1fvd8xzim5f292lyh96l2gj5km1nynzjmaap")
           ("misc"        "1phmzjs5rmika3568b7jb6ywbsi40r711rhg8cbsflllcp7hdidf")
           ("nobiax"      "08in9c24m2pq7x371q10ny4q3l1l3zb8m029iypy2lx9gr99i7hm")
           ("particles"   "0wcd3s6vhrjknffnfqrcpkcqk1r01f1fiz6q7n4srhpdv3i4d6vm")
           ("philipk"     "1s0kmap8iv5sddanrhycblskj3ywvz9xg2m11f6vnfy108palkga")
           ("projectiles" "0xdhrs9rsncd1f88s5igdbfksli7h0irg5jdbj6p2a3rgdzb3gnj")
           ("props"       "1sbh3a94pmzic78bil0dvdh4fd8s6gh52f77jdram3w0gwv79x3r")
           ("skyboxes"    "0hy95a6ps0fk4cq8j6pjipk8rnsjna9bm0ly2l373gbshlfg6zgi")
           ("sounds"      "1pnyd7acm19sj1k1cy9hq3n3dnzzaiak7j5f0h7fikiybq5rdk7b")
           ("textures"    "0gxfnc4xm0kp3pd7lhd4yy1dqq00g727h21l64nyiw2b2d6n1755")
           ("torley"      "1cri5mf8ls8mvpn1x1p9hacyg9ibilaiz07gqv2hl2q8ww5xc1s6")
           ("trak"        "0xyk5z59kn9ym9n5fdcrwhqig6gjcjgnrgi9rqbbai713w9vpsbq")
           ("ulukai"      "0ziv9c4inmza40mas1w9dp048y6f646x00bs7kqv33hd1snbg3v3")
           ("unnamed"     "0hm291k9azilnp0m04zhm52vml1rhxk1z4l74v66spbikr6s2zdx")
           ("vanities"    "1qbc2v67kdrlvq10miw3dfmg3j9w9bq1hgqrzjcbph0l4gra1ndw")
           ("vegetation"  "13928yw0wflcj620cmp8rqwplaw8508f3j4zi32vxida1ksz6xn0")
           ("weapons"     "1ghn6nfcnd5lyl8dnj22csldvf9hrb32wjzpab4sjjz3iyv0zmr3")
           ("wicked"      "0q9badvg6ix5rhl05s83kw2v6a49jpnbkqk4ls89qahaddfagi8g"))))
    (package
      (name "red-eclipse")
      (version "1.5.3")
      (source (origin
                (method url-fetch)
                (uri (string-append "https://github.com/red-eclipse/base"
                                    "/archive/v" version ".tar.gz"))
                (file-name (string-append name "-" version ".tar.gz"))
                (sha256
                 (base32
                  "1y0jv5lz69zisiw8sd5z9a9v21zc83by1sx9b7dly78ngif4gc4l"))))
      (build-system gnu-build-system)
      (arguments
       `(#:tests? #f            ; no check target
         #:make-flags (list "CC=gcc" "-Csrc"
                            (string-append "INSTDIR="
                                           (assoc-ref %outputs "out") "/bin"))
         #:phases
         (modify-phases %standard-phases
           (add-after 'unpack 'unpack-data
             (lambda* (#:key inputs #:allow-other-keys)
               (delete-file-recursively "data")
               (mkdir "data")
               (for-each (lambda (name)
                           (system* "tar" "-xvf"
                                    (assoc-ref inputs name)
                                    "-Cdata"
                                    "--transform"
                                    (string-append "s/"
                                                   name "-1.5.3/"
                                                   name "/")))
                         (list ,@(map car data-sources)))
               #t))
           (delete 'configure)  ; no configure script
           (add-after 'set-paths 'set-sdl-paths
             (lambda* (#:key inputs #:allow-other-keys)
               (setenv "CPATH"
                       (string-append (assoc-ref inputs "sdl-union")
                                      "/include/SDL"))
               #t))
           (add-after 'install 'copy-data
             (lambda* (#:key outputs #:allow-other-keys)
               (let ((out (assoc-ref outputs "out")))
                 (copy-recursively "config"
                                   (string-append out "/config"))
                 (copy-recursively "data"
                                   (string-append out "/data")))
               #t))
           (add-after 'copy-data 'wrap-program
             (lambda* (#:key inputs outputs #:allow-other-keys)
               (let* ((out (assoc-ref outputs "out"))
                      (bin (string-append out "/bin")))
                 (with-directory-excursion bin
                   (rename-file "redeclipse_linux"
                                ".redeclipse_linux-real")
                   (rename-file "redeclipse_server_linux"
                                ".redeclipse_server_linux-real")
                   (call-with-output-file "redeclipse_linux"
                     (lambda (port)
                       (format port "#!~a/bin/sh
# Run the thing from its home, otherwise it just bails out.
cd \"~a\"
exec -a \"$0\" ~a/.redeclipse_linux-real~%"
                               (assoc-ref inputs "bash") ;implicit input
                               (string-append out)
                               (string-append bin))))
                   (call-with-output-file "redeclipse_server_linux"
                     (lambda (port)
                       (format port "#!~a/bin/sh
# Run the thing from its home, otherwise it just bails out.
cd \"~a\"
exec -a \"$0\" ~a/.redeclipse_server_linux-real~%"
                               (assoc-ref inputs "bash") ;implicit input
                               (string-append out)
                               (string-append bin))))
                   (chmod "redeclipse_linux" #o555)
                   (chmod "redeclipse_server_linux" #o555)))
               #t)))))
      (native-inputs `(("pkg-config" ,pkg-config)))
      (inputs
       `(("curl" ,curl)
         ("glu" ,glu)
         ("sdl-union" ,(sdl-union))
         ;; Create origin records for the many separate data packages.
         ,@(map (match-lambda
                  ((name hash)
                   (list name
                         (origin
                           (method url-fetch)
                           (uri (string-append
                                 "https://github.com/red-eclipse/"
                                 name "/archive/v" version ".tar.gz"))
                           (sha256 (base32 hash))
                           (file-name (string-append name "-" version
                                                     ".tar.gz"))))))
                data-sources)))
      (home-page "http://redeclipse.net/")
      (synopsis "Arena shooter derived from the Cube 2 engine")
      (description
       "Red Eclipse is an arena shooter, created from the Cube2 engine.
Offering an innovative parkour system and distinct but all potent weapons,
Red Eclipse provides fast paced and accessible gameplay.")
      ;; The engine is under Zlib; data files are covered by the other
      ;; licenses.  More details at <http://redeclipse.net/wiki/License>.
      (license (list license:expat
                     license:zlib
                     license:cc-by-sa3.0
                     license:cc-by3.0
                     license:cc0)))))

(define-public higan
  (package
    (name "higan")
    (version "099")
    (source
     (origin
       (method url-fetch)
       (uri (string-append
             "https://gitlab.com/higan/higan/repository/archive.tar.gz?ref=v"
             version))
       (file-name (string-append name "-" version ".tar.gz"))
       (sha256
        (base32 "0xlzjqrd308hmg6yjzjkmxkkr9p3w387kf6yxyplb47jcbx2sq4n"))
       (patches (search-patches "higan-remove-march-native-flag.patch"))))
    (build-system gnu-build-system)
    (native-inputs
     `(("pkg-config" ,pkg-config)))
    (inputs
     `(("alsa-lib" ,alsa-lib)
       ("ao" ,ao)
       ("eudev" ,eudev)
       ("gtk+" ,gtk+-2)
       ("gtksourceview-2" ,gtksourceview-2)
       ("libxv" ,libxv)
       ("mesa" ,mesa)
       ("openal" ,openal)
       ("pulseaudio" ,pulseaudio)
       ("sdl" ,sdl)))
    (arguments
     '(#:phases
       (let ((build-phase (assoc-ref %standard-phases 'build))
             (install-phase (assoc-ref %standard-phases 'install)))
         (modify-phases %standard-phases
           ;; The higan build system has no configure phase.
           (delete 'configure)
           (add-before 'build 'chdir-to-higan
             (lambda _
               (chdir "higan")))
           (add-before 'install 'create-/share/applications
             (lambda* (#:key outputs #:allow-other-keys)
               (let ((out (assoc-ref outputs "out")))
                 ;; It seems the author forgot to do this in the Makefile.
                 (mkdir-p (string-append out "/share/applications")))))
           (add-after 'install 'chdir-to-icarus
             (lambda _
               (chdir "../icarus")))
           (add-after 'chdir-to-icarus 'build-icarus build-phase)
           (add-after 'build-icarus 'install-icarus install-phase)
           (add-after 'install-icarus 'wrap-higan-executable
             (lambda* (#:key inputs outputs #:allow-other-keys)
               (let* ((out (assoc-ref outputs "out"))
                      (bin (string-append out "/bin"))
                      (higan (string-append bin "/higan"))
                      (higan-original (string-append higan "-original"))
                      (bash (string-append (assoc-ref inputs "bash")
                                           "/bin/bash"))
                      (coreutils (assoc-ref inputs "coreutils"))
                      (mkdir (string-append coreutils "/bin/mkdir"))
                      (cp (string-append coreutils "/bin/cp"))
                      (cp-r (string-append cp " -r --no-preserve=mode")))
                 ;; First, have the executable make sure ~/.local/share/higan
                 ;; contains up to date files.  Higan insists on looking there
                 ;; for these data files.
                 (rename-file higan higan-original)
                 (with-output-to-file higan
                   (lambda ()
                     (display
                      (string-append
                       "#!" bash "\n"
                       ;; higan doesn't respect $XDG_DATA_HOME
                       mkdir " -p ~/.local/share\n"
                       cp-r " " out "/share/higan ~/.local/share\n"
                       "exec " higan-original))))
                 (chmod higan #o555)
                 ;; Second, make sure higan will find icarus in PATH.
                 (wrap-program higan
                   `("PATH" ":" prefix (,bin))))))))
       #:make-flags
       (list "compiler=g++"
             (string-append "prefix=" (assoc-ref %outputs "out")))
       ;; There is no test suite.
       #:tests? #f))
    (home-page "http://byuu.org/emulation/higan/")
    (synopsis "Nintendo multi-system emulator")
    (description
     "higan (formerly bsnes) is an emulator for multiple Nintendo video game
consoles, including the Nintendo Entertainment System (NES/Famicom), Super
Nintendo Entertainment System (SNES/Super Famicom), Game Boy, Game Boy
Color (GBC), and Game Boy Advance (GBA).  It also supports the subsystems
Super Game Boy, BS-X Satellaview, and Sufami Turbo.")
    ;; As noted in these files among more:
    ;; - icarus/icarus.cpp
    ;; - higan/emulator/emulator.hpp
    (license license:gpl3)))

(define-public grue-hunter
  (package
    (name "grue-hunter")
    (version "1.0")
    (source (origin
              (method url-fetch)
              (uri (string-append "https://jxself.org/" name ".tar.gz"))
              (sha256
               (base32
                "1hjcpy5439qs3v2zykis7hsi0i17zjs62gks3zd8mnfw9ni4i2h3"))))
    (build-system trivial-build-system) ; no Makefile.PL
    (arguments `(#:modules ((guix build utils))
                 #:builder
                 (begin
                   (use-modules (guix build utils))
                   (use-modules (srfi srfi-1))

                   (let* ((tarball (assoc-ref %build-inputs "tarball"))
                          (perl    (string-append (assoc-ref %build-inputs
                                                             "perl")
                                                  "/bin"))
                          (gzip    (string-append (assoc-ref %build-inputs
                                                             "gzip")
                                                  "/bin/gzip"))
                          (tar     (string-append (assoc-ref %build-inputs
                                                             "tar")
                                                  "/bin/tar"))
                          (out     (assoc-ref %outputs "out"))
                          (bin     (string-append out "/bin"))
                          (doc     (string-append out "/share/doc")))
                     (begin
                       (mkdir out)
                       (copy-file tarball "grue-hunter.tar.gz")
                       (zero? (system* gzip "-d" "grue-hunter.tar.gz"))
                       (zero? (system* tar "xvf"  "grue-hunter.tar"))

                       (mkdir-p bin)
                       (copy-file "grue-hunter/gh.pl"
                                  (string-append bin "/grue-hunter"))
                       (patch-shebang (string-append bin "/grue-hunter")
                                      (list perl))

                       (mkdir-p doc)
                       (copy-file "grue-hunter/AGPLv3.txt"
                                  (string-append doc "/grue-hunter")))))))
    (inputs `(("perl" ,perl)
              ("tar" ,tar)
              ("gzip" ,gzip)
              ("tarball" ,source)))
    (home-page "http://jxself.org/grue-hunter.shtml")
    (synopsis "Text adventure game")
    (description
     "Grue Hunter is a text adventure game written in Perl.  You must make
your way through an underground cave system in search of the Grue.  Can you
capture it and get out alive?")
    (license license:agpl3+)))

(define-public warzone2100
  (package
    (name "warzone2100")
    (version "3.1.5")
    (source (origin
              (method url-fetch)
              (uri (string-append "mirror://sourceforge/" name
                                  "/releases/" version "/" name "-" version
                                  ".tar.xz"))
              (sha256
               (base32
                "0hm49i2knvvg3wlnryv7h4m84s3qa7jfyym5yy6365sx8wzcrai1"))))
    (build-system gnu-build-system)
    (arguments
     `(#:phases (modify-phases %standard-phases
                  (add-after 'set-paths 'set-sdl-paths
                    (lambda* (#:key inputs #:allow-other-keys)
                      (setenv "CPATH"
                              (string-append (assoc-ref inputs "sdl-union")
                                             "/include/SDL"))
                      #t)))))
    (native-inputs `(("pkg-config" ,pkg-config)
                     ("unzip" ,unzip)
                     ("zip" ,zip)))
    (inputs `(("fontconfig" ,fontconfig)
              ("freetype" ,freetype)
              ("fribidi" ,fribidi)
              ("glew" ,glew)
              ("libtheora" ,libtheora)
              ("libvorbis" ,libvorbis)
              ("libxrandr" ,libxrandr)
              ("openal" ,openal)
              ("physfs" ,physfs)
              ("qt", qt-4)
              ("quesoglc" ,quesoglc)
              ("sdl-union" ,(sdl-union))))
    (home-page "http://wz2100.net")
    (synopsis "3D Real-time strategy and real-time tactics game")
    (description
     "Warzone 2100 offers campaign, multi-player, and single-player skirmish
modes. An extensive tech tree with over 400 different technologies, combined
with the unit design system, allows for a wide variety of possible units and
tactics.")
    ; Everything is GPLv2+ unless otherwise specified in COPYING.NONGPL
    (license (list license:bsd-3
                   license:cc0
                   license:cc-by-sa3.0
                   license:expat
                   license:gpl2+
                   license:lgpl2.1+))))

(define-public starfighter
  (package
    (name "starfighter")
    (version "1.5.1.1")
    (source (origin
              (method url-fetch)
              (uri (string-append
                    "mirror://savannah/starfighter/"
                    (version-major+minor version) "/"
                    name "-" version "-src.tar.gz"))
              (sha256
               (base32
                "1qc0hhw9m8sy3n9fips52c7aph3w8a8pdl4n45yaasgxzbvpn9xg"))))
    (build-system gnu-build-system)
    (arguments
     '(#:tests? #f ; no check target
       #:make-flags
       (let ((out (assoc-ref %outputs "out")))
         (list (string-append "PREFIX=" out)
               (string-append "BINDIR=" out "/bin/")))
       #:phases
       (modify-phases %standard-phases
         ;; no configure script
         (delete 'configure))))
    (native-inputs
     `(("pkg-config" ,pkg-config)))
    (inputs
     `(("sdl2" ,sdl2)
       ("sdl2-image" ,sdl2-image)
       ("sdl2-mixer" ,sdl2-mixer)))
    (home-page "http://starfighter.nongnu.org/")
    (synopsis "2D scrolling shooter game")
    (description
     "In the year 2579, the intergalactic weapons corporation, WEAPCO, has
dominated the galaxy.  Guide Chris Bainfield and his friend Sid Wilson on
their quest to liberate the galaxy from the clutches of WEAPCO.  Along the
way, you will encounter new foes, make new allies, and assist local rebels
in strikes against the evil corporation.")
    ;; gfx and music are under CC-BY 3.0, CC-BY-SA 3.0, CC0 or Public Domain.
    (license (list license:gpl3+
                   license:cc-by3.0
                   license:cc-by-sa3.0
                   license:cc0
<<<<<<< HEAD
                   license:public-domain))))
=======
                   license:public-domain))))

(define-public chromium-bsu
  (package
    (name "chromium-bsu")
    (version "0.9.15.1")
    (source (origin
              (method url-fetch)
              (uri (string-append "mirror://sourceforge/" name
                                  "/Chromium B.S.U. source code/"
                                  name "-" version ".tar.gz"))
              (sha256
               (base32
                "01c4mki0rpz6wrqbf18fj4vd7axln5v0xqm80cyksbv63g04s6w6"))))
    (build-system gnu-build-system)
    (arguments
     `(#:phases (modify-phases %standard-phases
                  (add-after 'set-paths 'set-sdl-paths
                             (lambda* (#:key inputs #:allow-other-keys)
                               (setenv "CPATH"
                                       (string-append (assoc-ref inputs "sdl-union")
                                                      "/include/SDL"))
                               #t)))))
    (native-inputs `(("pkg-config" ,pkg-config)))
    (inputs `(("glu" ,glu)
              ("quesoglc" ,quesoglc)
              ("sdl-union" ,(sdl-union (list sdl sdl-image sdl-mixer)))))
    (home-page "http://chromium-bsu.sourceforge.net/")
    (synopsis "Fast-paced, arcade-style, top-scrolling space shooter")
    (description
     "In this game you are the captain of the cargo ship Chromium B.S.U. and
are responsible for delivering supplies to the troops on the front line.  Your
ship has a small fleet of robotic fighters which you control from the relative
safety of the Chromium vessel.")
    ;; Clarified Artistic License for everything but sound, which is covered
    ;; by the Expat License.
    (license (list license:clarified-artistic license:expat))))
>>>>>>> 5f010781
<|MERGE_RESOLUTION|>--- conflicted
+++ resolved
@@ -2492,9 +2492,6 @@
                    license:cc-by3.0
                    license:cc-by-sa3.0
                    license:cc0
-<<<<<<< HEAD
-                   license:public-domain))))
-=======
                    license:public-domain))))
 
 (define-public chromium-bsu
@@ -2531,5 +2528,4 @@
 safety of the Chromium vessel.")
     ;; Clarified Artistic License for everything but sound, which is covered
     ;; by the Expat License.
-    (license (list license:clarified-artistic license:expat))))
->>>>>>> 5f010781
+    (license (list license:clarified-artistic license:expat))))