--- conflicted
+++ resolved
@@ -20,11 +20,8 @@
 ;;; Copyright © 2020 Jakub Kądziołka <kuba@kadziolka.net>
 ;;; Copyright © 2020 Nicolas Goaziou <mail@nicolasgoaziou.com>
 ;;; Copyright © 2020 Ryan Prior <rprior@protonmail.com>
-<<<<<<< HEAD
 ;;; Copyright © 2020 Marius Bakke <marius@gnu.org>
-=======
 ;;; Copyright © 2020 raingloom <raingloom@riseup.net>
->>>>>>> 2a4f3c17
 ;;;
 ;;; This file is part of GNU Guix.
 ;;;
