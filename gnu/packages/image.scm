--- conflicted
+++ resolved
@@ -364,68 +364,6 @@
    (license (license:non-copyleft "file://COPYRIGHT"
                                   "See COPYRIGHT in the distribution."))
    (home-page "http://www.simplesystems.org/libtiff/")))
-
-<<<<<<< HEAD
-(define-public libwmf
-  (package
-    (name "libwmf")
-    (version "0.2.8.4")
-    (source
-      (origin
-        (method url-fetch)
-        (uri (string-append "mirror://sourceforge/wvware/"
-                            name "/" version
-                            "/" name "-" version ".tar.gz"))
-        (sha256
-         (base32 "1y3wba4q8pl7kr51212jwrsz1x6nslsx1gsjml1x0i8549lmqd2v"))
-        (patches
-         (search-patches "libwmf-CAN-2004-0941.patch"
-                         "libwmf-CVE-2006-3376.patch"
-                         "libwmf-CVE-2007-0455.patch"
-                         "libwmf-CVE-2007-2756.patch"
-                         "libwmf-CVE-2007-3472.patch"
-                         "libwmf-CVE-2007-3473.patch"
-                         "libwmf-CVE-2007-3477.patch"
-                         "libwmf-CVE-2009-1364.patch"
-                         "libwmf-CVE-2009-3546.patch"
-                         "libwmf-CVE-2015-0848+CVE-2015-4588.patch"
-                         "libwmf-CVE-2015-4695.patch"
-                         "libwmf-CVE-2015-4696.patch"))))
-
-    (build-system gnu-build-system)
-    (inputs
-      `(("freetype" ,freetype)
-        ("libjpeg" ,libjpeg)
-        ("libpng",libpng)
-        ("libxml2" ,libxml2)
-        ("zlib" ,zlib)))
-    (native-inputs
-      `(("pkg-config" ,pkg-config)))
-    (synopsis "Library for reading images in the Microsoft WMF format")
-    (description
-      "libwmf is a library for reading vector images in Microsoft's native
-Windows Metafile Format (WMF) and for either (a) displaying them in, e.g., an X
-window; or (b) converting them to more standard/free file formats such as, e.g.,
-the W3C's XML-based Scaleable Vector Graphic (SVG) format.")
-    (home-page "http://wvware.sourceforge.net/libwmf.html")
-
-    ;; 'COPYING' is the GPLv2, but file headers say LGPLv2.0+.
-    (license license:lgpl2.0+)))
-=======
-(define libtiff-4.0.8
-  (package
-    (inherit libtiff)
-    (version "4.0.8")
-    (source
-     (origin
-       (method url-fetch)
-       (uri (string-append "ftp://download.osgeo.org/libtiff/tiff-"
-                           version ".tar.gz"))
-       (patches (search-patches "libtiff-tiffgetfield-bugs.patch"))
-       (sha256
-        (base32
-         "0419mh6kkhz5fkyl77gv0in8x4d2jpdpfs147y8mj86rrjlabmsr"))))))
->>>>>>> ffc015be
 
 (define-public leptonica
   (package
