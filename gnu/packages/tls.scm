--- conflicted
+++ resolved
@@ -399,27 +399,6 @@
    (license license:openssl)
    (home-page "https://www.openssl.org/")))
 
-<<<<<<< HEAD
-=======
-(define openssl-1.1.1d
-  (package
-   (inherit openssl)
-   (version "1.1.1d")
-   (source (origin
-             (method url-fetch)
-             (uri (list (string-append "https://www.openssl.org/source/openssl-"
-                                       version ".tar.gz")
-                        (string-append "ftp://ftp.openssl.org/source/"
-                                       "openssl-" version ".tar.gz")
-                        (string-append "ftp://ftp.openssl.org/source/old/"
-                                       (string-trim-right version char-set:letter)
-                                       "/openssl-" version ".tar.gz")))
-             (patches (search-patches "openssl-1.1-c-rehash-in.patch"))
-             (sha256
-              (base32
-               "1whinyw402z3b9xlb3qaxv4b9sk4w1bgh9k0y8df1z4x3yy92fhy"))))))
-
->>>>>>> c2d7e800
 (define-public openssl-1.0
   (package
     (inherit openssl)
