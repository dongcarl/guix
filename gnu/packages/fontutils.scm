--- conflicted
+++ resolved
@@ -9,12 +9,8 @@
 ;;; Copyright © 2017, 2018 Tobias Geerinckx-Rice <me@tobias.gr>
 ;;; Copyright © 2018 Ricardo Wurmus <rekado@elephly.net>
 ;;; Copyright © 2018, 2019 Ludovic Courtès <ludo@gnu.org>
-<<<<<<< HEAD
 ;;; Copyright © 2019, 2020 Marius Bakke <mbakke@fastmail.com>
-=======
-;;; Copyright © 2019 Marius Bakke <mbakke@fastmail.com>
 ;;; Copyright © 2020 Roel Janssen <roel@gnu.org>
->>>>>>> c2d7e800
 ;;;
 ;;; This file is part of GNU Guix.
 ;;;
