;;; GNU Guix --- Functional package management for GNU
;;; Copyright © 2013, 2014, 2015 Andreas Enge <andreas@enge.fr>
;;; Copyright © 2015 Mark H Weaver <mhw@netris.org>
;;; Copyright © 2015 Tomáš Čech <sleep_walker@suse.cz>
;;; Copyright © 2015 Ludovic Courtès <ludo@gnu.org>
;;; Copyright © 2016, 2017 Leo Famulari <leo@famulari.name>
;;; Copyright © 2017 Marius Bakke <mbakke@fastmail.com>
;;;
;;; This file is part of GNU Guix.
;;;
;;; GNU Guix is free software; you can redistribute it and/or modify it
;;; under the terms of the GNU General Public License as published by
;;; the Free Software Foundation; either version 3 of the License, or (at
;;; your option) any later version.
;;;
;;; GNU Guix is distributed in the hope that it will be useful, but
;;; WITHOUT ANY WARRANTY; without even the implied warranty of
;;; MERCHANTABILITY or FITNESS FOR A PARTICULAR PURPOSE.  See the
;;; GNU General Public License for more details.
;;;
;;; You should have received a copy of the GNU General Public License
;;; along with GNU Guix.  If not, see <http://www.gnu.org/licenses/>.

(define-module (gnu packages curl)
  #:use-module ((guix licenses) #:prefix license:)
  #:use-module (guix packages)
  #:use-module (guix download)
  #:use-module (guix utils)
  #:use-module (guix build-system gnu)
  #:use-module (gnu packages)
  #:use-module (gnu packages compression)
  #:use-module (gnu packages groff)
  #:use-module (gnu packages gsasl)
  #:use-module (gnu packages libidn)
  #:use-module (gnu packages openldap)
  #:use-module (gnu packages perl)
  #:use-module (gnu packages pkg-config)
  #:use-module (gnu packages python)
  #:use-module (gnu packages ssh)
  #:use-module (gnu packages tls))

(define-public curl
  (package
   (name "curl")
<<<<<<< HEAD
   (version "7.54.1")
=======
   (replacement curl-7.55.0)
   (version "7.53.0")
>>>>>>> 4c6c6838
   (source (origin
            (method url-fetch)
            (uri (string-append "https://curl.haxx.se/download/curl-"
                                version ".tar.lzma"))
            (sha256
             (base32
              "0vnv3cz0s1l5cjby86hm0x6pgzqijmdm97qa9q5px200956z6yib"))))
   (build-system gnu-build-system)
   (outputs '("out"
              "doc"))                             ;1.2 MiB of man3 pages
   (inputs `(("gnutls" ,gnutls)
             ("gss" ,gss)
             ("libidn" ,libidn)
             ("libssh2" ,libssh2)
             ("openldap" ,openldap)
             ("zlib" ,zlib)))
   (native-inputs
     `(("perl" ,perl)
       ;; to enable the --manual option and make test 1026 pass
       ("groff" ,groff)
       ("pkg-config" ,pkg-config)
       ("python" ,python-2)))
   (arguments
    `(#:configure-flags '("--with-gnutls" "--with-gssapi")
      ;; Add a phase to patch '/bin/sh' occurances in tests/runtests.pl
      #:phases
      (modify-phases %standard-phases
        (add-after
         'install 'move-man3-pages
         (lambda* (#:key outputs #:allow-other-keys)
           ;; Move section 3 man pages to "doc".
           (let ((out (assoc-ref outputs "out"))
                 (doc (assoc-ref outputs "doc")))
             (mkdir-p (string-append doc "/share/man"))
             (rename-file (string-append out "/share/man/man3")
                          (string-append doc "/share/man/man3"))
             #t)))
        (replace
         'check
         (lambda _
           (substitute* "tests/runtests.pl"
             (("/bin/sh") (which "sh")))

           ;; XXX FIXME: Test #1510 seems to work on some machines and not
           ;; others, possibly based on the kernel version.  It works on GuixSD
           ;; on x86_64 with linux-libre-4.1, but fails on Hydra for both i686
           ;; and x86_64 with the following error:
           ;;
           ;; test 1510...[HTTP GET connection cache limit (CURLOPT_MAXCONNECTS)]
           ;;
           ;;  1510: output (log/stderr1510) FAILED:
           ;; --- log/check-expected    2015-06-27 07:45:53.166720834 +0000
           ;; +++ log/check-generated   2015-06-27 07:45:53.166720834 +0000
           ;; @@ -1,5 +1,5 @@
           ;;  * Connection #0 to host server1.example.com left intact[LF]
           ;;  * Connection #1 to host server2.example.com left intact[LF]
           ;;  * Connection #2 to host server3.example.com left intact[LF]
           ;; -* Closing connection 0[LF]
           ;; +* Closing connection 1[LF]
           ;;  * Connection #3 to host server4.example.com left intact[LF]
           (delete-file "tests/data/test1510")

           ;; The top-level "make check" does "make -C tests quiet-test", which
           ;; is too quiet.  Use the "test" target instead, which is more
           ;; verbose.
           (zero? (system* "make" "-C" "tests" "test")))))))
   (synopsis "Command line tool for transferring data with URL syntax")
   (description
    "curl is a command line tool for transferring data with URL syntax,
supporting DICT, FILE, FTP, FTPS, Gopher, HTTP, HTTPS, IMAP, IMAPS, LDAP,
LDAPS, POP3, POP3S, RTMP, RTSP, SCP, SFTP, SMTP, SMTPS, Telnet and TFTP.
curl supports SSL certificates, HTTP POST, HTTP PUT, FTP uploading, HTTP
form based upload, proxies, cookies, file transfer resume, user+password
authentication (Basic, Digest, NTLM, Negotiate, kerberos...), proxy
tunneling, and so on.")
   (license (license:non-copyleft "file://COPYING"
                                  "See COPYING in the distribution."))
<<<<<<< HEAD
   (home-page "https://curl.haxx.se/")))
=======
   (home-page "https://curl.haxx.se/")))

(define-public curl-7.55.0
  (package
    (inherit curl)
    (version "7.55.0")
    (source
      (origin
        (method url-fetch)
        (uri (string-append "https://curl.haxx.se/download/curl-"
                            version ".tar.xz"))
        (sha256
         (base32
          "1785vxi0jamiv9d1wr1l45g0fm9ircxdfyfzf7ld8zv0z0i8bmfd"))))
    (arguments
     `(,@(substitute-keyword-arguments (package-arguments curl)
           ((#:phases phases)
            `(modify-phases ,phases
               (add-before 'install 'fix-Makefile
                 ;; Fix a regression in 7.55.0 where docs are not installed.
                 ;; https://github.com/curl/curl/commit/a7bbbb7c368c6096802007f61f19a02e9d75285b
                 (lambda _
                   (substitute* "Makefile"
                     (("install-data-hook:\n")
                      "install-data-hook:\n\tcd docs/libcurl && $(MAKE) install\n"))
                   #t)))))))))
>>>>>>> 4c6c6838
<|MERGE_RESOLUTION|>--- conflicted
+++ resolved
@@ -42,12 +42,8 @@
 (define-public curl
   (package
    (name "curl")
-<<<<<<< HEAD
+   (replacement curl-7.55.0)
    (version "7.54.1")
-=======
-   (replacement curl-7.55.0)
-   (version "7.53.0")
->>>>>>> 4c6c6838
    (source (origin
             (method url-fetch)
             (uri (string-append "https://curl.haxx.se/download/curl-"
@@ -125,9 +121,6 @@
 tunneling, and so on.")
    (license (license:non-copyleft "file://COPYING"
                                   "See COPYING in the distribution."))
-<<<<<<< HEAD
-   (home-page "https://curl.haxx.se/")))
-=======
    (home-page "https://curl.haxx.se/")))
 
 (define-public curl-7.55.0
@@ -153,5 +146,4 @@
                    (substitute* "Makefile"
                      (("install-data-hook:\n")
                       "install-data-hook:\n\tcd docs/libcurl && $(MAKE) install\n"))
-                   #t)))))))))
->>>>>>> 4c6c6838
+                   #t)))))))))